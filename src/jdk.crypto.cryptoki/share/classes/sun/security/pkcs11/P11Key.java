--- conflicted
+++ resolved
@@ -90,11 +90,7 @@
     // flags indicating whether the key is a token object, sensitive, extractable
     final boolean tokenObject, sensitive, extractable;
 
-<<<<<<< HEAD
-    @SuppressWarnings("serial")
-=======
     @SuppressWarnings("serial") // Type of field is not Serializable
->>>>>>> 73264811
     private final NativeKeyHolder keyIDHolder;
 
     private static final boolean DISABLE_NATIVE_KEYS_EXTRACTION;
@@ -728,11 +724,7 @@
         private static final long serialVersionUID = 5989753793316396637L;
 
         private BigInteger y;
-<<<<<<< HEAD
-        @SuppressWarnings("serial")
-=======
         @SuppressWarnings("serial") // Type of field is not Serializable
->>>>>>> 73264811
         private DSAParams params;
         private byte[] encoded;
         P11DSAPublicKey(Session session, long keyID, String algorithm,
@@ -796,11 +788,7 @@
         private static final long serialVersionUID = 3119629997181999389L;
 
         private BigInteger x;
-<<<<<<< HEAD
-        @SuppressWarnings("serial")
-=======
         @SuppressWarnings("serial") // Type of field is not Serializable
->>>>>>> 73264811
         private DSAParams params;
         private byte[] encoded;
         P11DSAPrivateKey(Session session, long keyID, String algorithm,
@@ -855,11 +843,7 @@
         private static final long serialVersionUID = -1698576167364928838L;
 
         private BigInteger x;
-<<<<<<< HEAD
-        @SuppressWarnings("serial")
-=======
         @SuppressWarnings("serial") // Type of field is not Serializable
->>>>>>> 73264811
         private DHParameterSpec params;
         private byte[] encoded;
         P11DHPrivateKey(Session session, long keyID, String algorithm,
@@ -942,11 +926,7 @@
         static final long serialVersionUID = -598383872153843657L;
 
         private BigInteger y;
-<<<<<<< HEAD
-        @SuppressWarnings("serial")
-=======
         @SuppressWarnings("serial") // Type of field is not Serializable
->>>>>>> 73264811
         private DHParameterSpec params;
         private byte[] encoded;
         P11DHPublicKey(Session session, long keyID, String algorithm,
@@ -1034,11 +1014,7 @@
         private static final long serialVersionUID = -7786054399510515515L;
 
         private BigInteger s;
-<<<<<<< HEAD
-        @SuppressWarnings("serial")
-=======
         @SuppressWarnings("serial") // Type of field is not Serializable
->>>>>>> 73264811
         private ECParameterSpec params;
         private byte[] encoded;
         P11ECPrivateKey(Session session, long keyID, String algorithm,
@@ -1094,15 +1070,9 @@
                                                 implements ECPublicKey {
         private static final long serialVersionUID = -6371481375154806089L;
 
-<<<<<<< HEAD
-        @SuppressWarnings("serial")
-        private ECPoint w;
-        @SuppressWarnings("serial")
-=======
         @SuppressWarnings("serial") // Type of field is not Serializable
         private ECPoint w;
         @SuppressWarnings("serial") // Type of field is not Serializable
->>>>>>> 73264811
         private ECParameterSpec params;
         private byte[] encoded;
         P11ECPublicKey(Session session, long keyID, String algorithm,
