/*
 * Copyright (c) 2015, 2020, Oracle and/or its affiliates. All rights reserved.
 * DO NOT ALTER OR REMOVE COPYRIGHT NOTICES OR THIS FILE HEADER.
 *
 * This code is free software; you can redistribute it and/or modify it
 * under the terms of the GNU General Public License version 2 only, as
 * published by the Free Software Foundation.  Oracle designates this
 * particular file as subject to the "Classpath" exception as provided
 * by Oracle in the LICENSE file that accompanied this code.
 *
 * This code is distributed in the hope that it will be useful, but WITHOUT
 * ANY WARRANTY; without even the implied warranty of MERCHANTABILITY or
 * FITNESS FOR A PARTICULAR PURPOSE.  See the GNU General Public License
 * version 2 for more details (a copy is included in the LICENSE file that
 * accompanied this code).
 *
 * You should have received a copy of the GNU General Public License version
 * 2 along with this work; if not, write to the Free Software Foundation,
 * Inc., 51 Franklin St, Fifth Floor, Boston, MA 02110-1301 USA.
 *
 * Please contact Oracle, 500 Oracle Parkway, Redwood Shores, CA 94065 USA
 * or visit www.oracle.com if you need additional information or have any
 * questions.
 */

package jdk.internal.access;

import jdk.internal.invoke.NativeEntryPoint;

import java.lang.invoke.MethodHandle;
import java.lang.invoke.MethodHandles.Lookup;
import java.lang.invoke.MethodType;
import java.lang.invoke.VarHandle;
import java.lang.reflect.Constructor;
import java.lang.reflect.Field;
import java.nio.ByteOrder;
import java.util.List;
import java.util.Map;
import java.util.stream.Stream;

public interface JavaLangInvokeAccess {
    /**
     * Create a new MemberName instance. Used by {@code StackFrameInfo}.
     */
    Object newMemberName();

    /**
     * Returns the name for the given MemberName. Used by {@code StackFrameInfo}.
     */
    String getName(Object mname);

    /**
     * Returns the {@code MethodType} for the given MemberName.
     * Used by {@code StackFrameInfo}.
     */
    MethodType getMethodType(Object mname);

    /**
     * Returns the descriptor for the given MemberName.
     * Used by {@code StackFrameInfo}.
     */
    String getMethodDescriptor(Object mname);

    /**
     * Returns {@code true} if the given MemberName is a native method.
     * Used by {@code StackFrameInfo}.
     */
    boolean isNative(Object mname);

    /**
     * Returns the declaring class for the given MemberName.
     * Used by {@code StackFrameInfo}.
     */
    Class<?> getDeclaringClass(Object mname);

    /**
     * Returns a map of class name in internal forms to its corresponding
     * class bytes per the given stream of LF_RESOLVE and SPECIES_RESOLVE
     * trace logs. Used by GenerateJLIClassesPlugin to enable generation
     * of such classes during the jlink phase.
     */
    Map<String, byte[]> generateHolderClasses(Stream<String> traces);

    /**
     * Returns a var handle view of a given memory address.
     * Used by {@code jdk.internal.foreign.LayoutPath} and
     * {@code jdk.incubator.foreign.MemoryHandles}.
     */
    VarHandle memoryAccessVarHandle(Class<?> carrier, boolean skipAlignmentMaskCheck, long alignmentMask,
                                    ByteOrder order);

    /**
     * Var handle carrier combinator.
     * Used by {@code jdk.incubator.foreign.MemoryHandles}.
     */
    VarHandle filterValue(VarHandle target, MethodHandle filterToTarget, MethodHandle filterFromTarget);

    /**
     * Var handle filter coordinates combinator.
     * Used by {@code jdk.incubator.foreign.MemoryHandles}.
     */
    VarHandle filterCoordinates(VarHandle target, int pos, MethodHandle... filters);

    /**
     * Var handle drop coordinates combinator.
     * Used by {@code jdk.incubator.foreign.MemoryHandles}.
     */
    VarHandle dropCoordinates(VarHandle target, int pos, Class<?>... valueTypes);

    /**
     * Var handle permute coordinates combinator.
     * Used by {@code jdk.incubator.foreign.MemoryHandles}.
     */
    VarHandle permuteCoordinates(VarHandle target, List<Class<?>> newCoordinates, int... reorder);

    /**
     * Var handle collect coordinates combinator.
     * Used by {@code jdk.incubator.foreign.MemoryHandles}.
     */
    VarHandle collectCoordinates(VarHandle target, int pos, MethodHandle filter);

    /**
     * Var handle insert coordinates combinator.
     * Used by {@code jdk.incubator.foreign.MemoryHandles}.
     */
    VarHandle insertCoordinates(VarHandle target, int pos, Object... values);

    /**
     * Returns a native method handle with given arguments as fallback and steering info.
     *
     * Will allow JIT to intrinsify.
     *
     * @param nep the native entry point
     * @param fallback the fallback handle
     * @return the native method handle
     */
    MethodHandle nativeMethodHandle(NativeEntryPoint nep, MethodHandle fallback);

    /**
<<<<<<< HEAD
     * Produces a method handle unreflecting from a {@code Constructor} with
     * the trusted lookup
     */
    MethodHandle unreflectConstructor(Constructor<?> ctor) throws IllegalAccessException;

    /**
     * Produces a var handle unreflecting from a {@code Field} with the trusted lookup.
     * @param field
     * @return
     * @throws IllegalAccessException
     */
    VarHandle unreflectVarHandle(Field field) throws IllegalAccessException;

    /**
     * Produces a method handle of a virtual method with the trusted lookup.
     */
    MethodHandle findVirtual(Class<?> defc, String name, MethodType type) throws IllegalAccessException;

    /**
     * Produces a method handle of a static method with the trusted lookup.
     */
    MethodHandle findStatic(Class<?> defc, String name, MethodType type) throws IllegalAccessException;

    /**
     * Returns a method handle of an invoker class injected for core reflection
     * implementation with the following signature:
     *     reflect_invoke_V(MethodHandle mh, Object target, Object[] args)
     *
     * The invoker class is a hidden class which has the same
     * defining class loader, runtime package, and protection domain
     * as the given caller class.
     */
    MethodHandle reflectiveInvoker(Class<?> caller);

    /**
     * Defines a hidden class of the given name and bytes with class data.
     * The given bytes is trusted.
     */
    Lookup defineHiddenClassWithClassData(Lookup caller, String name, byte[] bytes, Object classData, boolean initialize);
=======
     * Ensure given method handle is customized
     *
     * @param mh the method handle
     */
    void ensureCustomized(MethodHandle mh);
>>>>>>> 02c9bf08
}<|MERGE_RESOLUTION|>--- conflicted
+++ resolved
@@ -137,7 +137,13 @@
     MethodHandle nativeMethodHandle(NativeEntryPoint nep, MethodHandle fallback);
 
     /**
-<<<<<<< HEAD
+     * Ensure given method handle is customized
+     *
+     * @param mh the method handle
+     */
+    void ensureCustomized(MethodHandle mh);
+
+    /**
      * Produces a method handle unreflecting from a {@code Constructor} with
      * the trusted lookup
      */
@@ -177,11 +183,4 @@
      * The given bytes is trusted.
      */
     Lookup defineHiddenClassWithClassData(Lookup caller, String name, byte[] bytes, Object classData, boolean initialize);
-=======
-     * Ensure given method handle is customized
-     *
-     * @param mh the method handle
-     */
-    void ensureCustomized(MethodHandle mh);
->>>>>>> 02c9bf08
 }