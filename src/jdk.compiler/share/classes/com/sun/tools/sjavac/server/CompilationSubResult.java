--- conflicted
+++ resolved
@@ -41,11 +41,7 @@
  *  This code and its internal interfaces are subject to change or
  *  deletion without notice.</b>
  */
-<<<<<<< HEAD
-@SuppressWarnings("serial") // Various instance fields not statically serializable
-=======
 @SuppressWarnings("serial") // Types of instance fields are not Serializable
->>>>>>> 355356c4
 public class CompilationSubResult implements Serializable {
 
     static final long serialVersionUID = 46739181113L;
