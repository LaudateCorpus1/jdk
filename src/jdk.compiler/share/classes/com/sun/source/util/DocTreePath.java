--- conflicted
+++ resolved
@@ -64,11 +64,7 @@
 
         class Result extends Error {
             static final long serialVersionUID = -5942088234594905625L;
-<<<<<<< HEAD
-            @SuppressWarnings("serial") // DocTreePath not statically Serilizable
-=======
             @SuppressWarnings("serial") // Type of field is not Serializable
->>>>>>> 355356c4
             DocTreePath path;
             Result(DocTreePath path) {
                 this.path = path;
