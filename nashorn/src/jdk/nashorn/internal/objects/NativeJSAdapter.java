--- conflicted
+++ resolved
@@ -626,13 +626,8 @@
                     // to name. Probably not a big deal, but if we can ever make it leaner, it'd be nice.
                     return new GuardedInvocation(MH.dropArguments(MH.constant(Object.class,
                             func.makeBoundFunction(this, new Object[] { name })), 0, Object.class),
-<<<<<<< HEAD
                             testJSAdaptor(adaptee, null, null, null),
-                            adaptee.getMap().getProtoGetSwitchPoint(adaptee.getProto(), __call__));
-=======
-                            adaptee.getProtoSwitchPoint(__call__, find.getOwner()),
-                            testJSAdaptor(adaptee, null, null, null));
->>>>>>> 71ded928
+                            adaptee.getProtoSwitchPoint(__call__, find.getOwner()));
                 }
             }
             throw typeError("no.such.function", desc.getNameToken(2), ScriptRuntime.safeToString(this));
@@ -702,13 +697,8 @@
                 if (methodHandle != null) {
                     return new GuardedInvocation(
                             methodHandle,
-<<<<<<< HEAD
                             testJSAdaptor(adaptee, findData.getGetter(Object.class, UnwarrantedOptimismException.INVALID_PROGRAM_POINT), findData.getOwner(), func),
-                            adaptee.getMap().getProtoGetSwitchPoint(adaptee.getProto(), hook));
-=======
-                            adaptee.getProtoSwitchPoint(hook, findData.getOwner()),
-                            testJSAdaptor(adaptee, findData.getGetter(Object.class), findData.getOwner(), func));
->>>>>>> 71ded928
+                            adaptee.getProtoSwitchPoint(hook, findData.getOwner()));
                 }
              }
         }
@@ -720,11 +710,7 @@
             final MethodHandle methodHandle = hook.equals(__put__) ?
             MH.asType(Lookup.EMPTY_SETTER, type) :
             Lookup.emptyGetter(type.returnType());
-<<<<<<< HEAD
-            return new GuardedInvocation(methodHandle, testJSAdaptor(adaptee, null, null, null), adaptee.getMap().getProtoGetSwitchPoint(adaptee.getProto(), hook));
-=======
-            return new GuardedInvocation(methodHandle, adaptee.getProtoSwitchPoint(hook, null), testJSAdaptor(adaptee, null, null, null));
->>>>>>> 71ded928
+            return new GuardedInvocation(methodHandle, testJSAdaptor(adaptee, null, null, null), adaptee.getProtoSwitchPoint(hook, null));
         }
     }
 
