/*
 * Copyright (c) 2014, 2017, Oracle and/or its affiliates. All rights reserved.
 * DO NOT ALTER OR REMOVE COPYRIGHT NOTICES OR THIS FILE HEADER.
 *
 * This code is free software; you can redistribute it and/or modify it
 * under the terms of the GNU General Public License version 2 only, as
 * published by the Free Software Foundation.  Oracle designates this
 * particular file as subject to the "Classpath" exception as provided
 * by Oracle in the LICENSE file that accompanied this code.
 *
 * This code is distributed in the hope that it will be useful, but WITHOUT
 * ANY WARRANTY; without even the implied warranty of MERCHANTABILITY or
 * FITNESS FOR A PARTICULAR PURPOSE.  See the GNU General Public License
 * version 2 for more details (a copy is included in the LICENSE file that
 * accompanied this code).
 *
 * You should have received a copy of the GNU General Public License version
 * 2 along with this work; if not, write to the Free Software Foundation,
 * Inc., 51 Franklin St, Fifth Floor, Boston, MA 02110-1301 USA.
 *
 * Please contact Oracle, 500 Oracle Parkway, Redwood Shores, CA 94065 USA
 * or visit www.oracle.com if you need additional information or have any
 * questions.
 */

/**
 * Defines the foundational APIs of the Java SE Platform.
 */
module java.base {

    exports java.io;
    exports java.lang;
    exports java.lang.annotation;
    exports java.lang.invoke;
    exports java.lang.module;
    exports java.lang.ref;
    exports java.lang.reflect;
    exports java.math;
    exports java.net;
    exports java.net.spi;
    exports java.nio;
    exports java.nio.channels;
    exports java.nio.channels.spi;
    exports java.nio.charset;
    exports java.nio.charset.spi;
    exports java.nio.file;
    exports java.nio.file.attribute;
    exports java.nio.file.spi;
    exports java.security;
    exports java.security.acl;
    exports java.security.cert;
    exports java.security.interfaces;
    exports java.security.spec;
    exports java.text;
    exports java.text.spi;
    exports java.time;
    exports java.time.chrono;
    exports java.time.format;
    exports java.time.temporal;
    exports java.time.zone;
    exports java.util;
    exports java.util.concurrent;
    exports java.util.concurrent.atomic;
    exports java.util.concurrent.locks;
    exports java.util.function;
    exports java.util.jar;
    exports java.util.regex;
    exports java.util.spi;
    exports java.util.stream;
    exports java.util.zip;
    exports javax.crypto;
    exports javax.crypto.interfaces;
    exports javax.crypto.spec;
    exports javax.net;
    exports javax.net.ssl;
    exports javax.security.auth;
    exports javax.security.auth.callback;
    exports javax.security.auth.login;
    exports javax.security.auth.spi;
    exports javax.security.auth.x500;
    exports javax.security.cert;


    // the service types defined by the APIs in this module

    uses java.lang.System.LoggerFinder;
    uses java.net.ContentHandlerFactory;
    uses java.net.spi.URLStreamHandlerProvider;
    uses java.nio.channels.spi.AsynchronousChannelProvider;
    uses java.nio.channels.spi.SelectorProvider;
    uses java.nio.charset.spi.CharsetProvider;
    uses java.nio.file.spi.FileSystemProvider;
    uses java.nio.file.spi.FileTypeDetector;
    uses java.security.Provider;
    uses java.text.spi.BreakIteratorProvider;
    uses java.text.spi.CollatorProvider;
    uses java.text.spi.DateFormatProvider;
    uses java.text.spi.DateFormatSymbolsProvider;
    uses java.text.spi.DecimalFormatSymbolsProvider;
    uses java.text.spi.NumberFormatProvider;
    uses java.time.chrono.AbstractChronology;
    uses java.time.chrono.Chronology;
    uses java.time.zone.ZoneRulesProvider;
    uses java.util.spi.CalendarDataProvider;
    uses java.util.spi.CalendarNameProvider;
    uses java.util.spi.CurrencyNameProvider;
    uses java.util.spi.LocaleNameProvider;
    uses java.util.spi.ResourceBundleControlProvider;
    uses java.util.spi.ResourceBundleProvider;
    uses java.util.spi.TimeZoneNameProvider;
    uses java.util.spi.ToolProvider;
    uses javax.security.auth.spi.LoginModule;


    // additional qualified exports may be inserted at build time
    // see make/gensrc/GenModuleInfo.gmk

    exports com.sun.security.ntlm to
        java.security.sasl;
    exports jdk.internal.jimage to
        jdk.jlink;
    exports jdk.internal.jimage.decompressor to
        jdk.jlink;
    exports jdk.internal.loader to
        java.instrument,
        java.logging,
        jdk.jlink;
    exports jdk.internal.jmod to
        jdk.compiler,
        jdk.jlink;
    exports jdk.internal.logger to
        java.logging;
    exports jdk.internal.org.objectweb.asm to
        jdk.jartool,
        jdk.jlink,
        jdk.scripting.nashorn,
        jdk.vm.ci;
    exports jdk.internal.org.objectweb.asm.tree to
        jdk.jlink;
    exports jdk.internal.org.objectweb.asm.util to
        jdk.jlink,
        jdk.scripting.nashorn;
    exports jdk.internal.org.objectweb.asm.tree.analysis to
        jdk.jlink;
    exports jdk.internal.org.objectweb.asm.commons to
        jdk.scripting.nashorn;
    exports jdk.internal.org.objectweb.asm.signature to
        jdk.scripting.nashorn;
    exports jdk.internal.math to
        java.desktop;
    exports jdk.internal.module to
        java.instrument,
        java.management.rmi,
        jdk.jartool,
        jdk.jlink;
    exports jdk.internal.misc to
        java.desktop,
        jdk.incubator.httpclient,
        java.logging,
        java.management,
        java.naming,
        java.rmi,
        java.security.jgss,
        java.sql,
        java.xml,
        jdk.charsets,
        jdk.compiler,
        jdk.jartool,
        jdk.jdeps,
        jdk.jlink,
        jdk.jshell,
        jdk.net,
        jdk.scripting.nashorn,
        jdk.scripting.nashorn.shell,
        jdk.unsupported,
        jdk.vm.ci;
    exports jdk.internal.perf to
        java.desktop,
        java.management,
<<<<<<< HEAD
        jdk.management.agent,
        jdk.jvmstat;
=======
        jdk.internal.jvmstat;
>>>>>>> 9400d2bd
    exports jdk.internal.ref to
        java.desktop,
        jdk.unsupported;
    exports jdk.internal.reflect to
        java.logging,
        java.sql,
        java.sql.rowset,
        jdk.dynalink,
        jdk.scripting.nashorn,
        jdk.unsupported;
    exports jdk.internal.vm.annotation to
        jdk.unsupported,
        jdk.vm.ci;
    exports jdk.internal.util.jar to
        jdk.jartool,
        jdk.jdeps,
        jdk.jlink;
    exports jdk.internal.vm to
<<<<<<< HEAD
        jdk.management.agent,
        jdk.jvmstat;
=======
        java.management,
        jdk.internal.jvmstat;
>>>>>>> 9400d2bd
    exports sun.net to
        jdk.incubator.httpclient;
    exports sun.net.ext to
        jdk.net;
    exports sun.net.dns to
        java.security.jgss,
        jdk.naming.dns;
    exports sun.net.util to
        java.desktop,
        jdk.jconsole,
        jdk.naming.dns;
    exports sun.net.www to
        jdk.incubator.httpclient,
        java.desktop,
        jdk.jartool;
    exports sun.net.www.protocol.http to
        java.security.jgss;
    exports sun.nio.ch to
        java.management,
        jdk.crypto.cryptoki,
        jdk.sctp,
        jdk.unsupported;
    exports sun.nio.cs to
        java.desktop,
        jdk.charsets;
    exports sun.nio.fs to
        jdk.unsupported;
    exports sun.reflect.annotation to
        jdk.compiler;
    exports sun.reflect.generics.reflectiveObjects to
        java.desktop;
    exports sun.reflect.misc to
        java.desktop,
        java.datatransfer,
        java.management,
        java.management.rmi,
        java.rmi,
        java.sql.rowset,
        java.xml,
        java.xml.ws;
    exports sun.security.action to
        java.desktop,
        java.security.jgss;
    exports sun.security.internal.interfaces to
        jdk.crypto.cryptoki;
    exports sun.security.internal.spec to
        jdk.crypto.cryptoki;
    exports sun.security.jca to
        java.smartcardio,
        jdk.crypto.ec,
        jdk.crypto.cryptoki,
        jdk.naming.dns;
    exports sun.security.pkcs to
        jdk.crypto.ec,
        jdk.jartool;
    exports sun.security.provider to
        java.rmi,
        java.security.jgss,
        jdk.crypto.cryptoki,
        jdk.policytool,
        jdk.security.auth;
    exports sun.security.provider.certpath to
        java.naming;
    exports sun.security.rsa to
        jdk.crypto.cryptoki;
    exports sun.security.ssl to
        java.security.jgss;
    exports sun.security.timestamp to
        jdk.jartool;
    exports sun.security.tools to
        jdk.jartool;
    exports sun.security.util to
        java.desktop,
        java.naming,
        java.rmi,
        java.security.jgss,
        java.security.sasl,
        java.smartcardio,
        java.xml.crypto,
        jdk.crypto.ec,
        jdk.crypto.cryptoki,
        jdk.jartool,
        jdk.policytool,
        jdk.security.auth,
        jdk.security.jgss;
    exports sun.security.x509 to
        jdk.crypto.ec,
        jdk.crypto.cryptoki,
        jdk.jartool,
        jdk.security.auth;
    exports sun.security.validator to
        jdk.jartool;
    exports sun.text.resources to
        jdk.localedata;
    exports sun.util.cldr to
        jdk.jlink;
    exports sun.util.locale.provider to
        java.desktop,
        jdk.jlink,
        jdk.localedata;
    exports sun.util.logging to
        java.desktop,
        java.logging,
        java.prefs;
    exports sun.util.resources to
        jdk.localedata;

    // JDK-internal service types
    uses jdk.internal.logger.DefaultLoggerFinder;
    uses sun.security.ssl.ClientKeyExchangeService;
    uses sun.text.spi.JavaTimeDateTimePatternProvider;
    uses sun.util.spi.CalendarProvider;
    uses sun.util.locale.provider.LocaleDataMetaInfo;
    uses sun.util.resources.LocaleData.CommonResourceBundleProvider;
    uses sun.util.resources.LocaleData.SupplementaryResourceBundleProvider;


    // Built-in service providers that are located via ServiceLoader

    provides java.nio.file.spi.FileSystemProvider with
        jdk.internal.jrtfs.JrtFileSystemProvider;
}<|MERGE_RESOLUTION|>--- conflicted
+++ resolved
@@ -177,12 +177,8 @@
     exports jdk.internal.perf to
         java.desktop,
         java.management,
-<<<<<<< HEAD
         jdk.management.agent,
-        jdk.jvmstat;
-=======
         jdk.internal.jvmstat;
->>>>>>> 9400d2bd
     exports jdk.internal.ref to
         java.desktop,
         jdk.unsupported;
@@ -201,13 +197,8 @@
         jdk.jdeps,
         jdk.jlink;
     exports jdk.internal.vm to
-<<<<<<< HEAD
         jdk.management.agent,
-        jdk.jvmstat;
-=======
-        java.management,
         jdk.internal.jvmstat;
->>>>>>> 9400d2bd
     exports sun.net to
         jdk.incubator.httpclient;
     exports sun.net.ext to
