/*
 * Copyright (c) 1997, 2011, Oracle and/or its affiliates. All rights reserved.
 * DO NOT ALTER OR REMOVE COPYRIGHT NOTICES OR THIS FILE HEADER.
 *
 * This code is free software; you can redistribute it and/or modify it
 * under the terms of the GNU General Public License version 2 only, as
 * published by the Free Software Foundation.
 *
 * This code is distributed in the hope that it will be useful, but WITHOUT
 * ANY WARRANTY; without even the implied warranty of MERCHANTABILITY or
 * FITNESS FOR A PARTICULAR PURPOSE.  See the GNU General Public License
 * version 2 for more details (a copy is included in the LICENSE file that
 * accompanied this code).
 *
 * You should have received a copy of the GNU General Public License version
 * 2 along with this work; if not, write to the Free Software Foundation,
 * Inc., 51 Franklin St, Fifth Floor, Boston, MA 02110-1301 USA.
 *
 * Please contact Oracle, 500 Oracle Parkway, Redwood Shores, CA 94065 USA
 * or visit www.oracle.com if you need additional information or have any
 * questions.
 *
 */

#include "precompiled.hpp"
#include "classfile/classLoader.hpp"
#include "classfile/javaClasses.hpp"
#include "classfile/systemDictionary.hpp"
#include "classfile/vmSymbols.hpp"
#include "code/scopeDesc.hpp"
#include "compiler/compileBroker.hpp"
#include "interpreter/interpreter.hpp"
#include "interpreter/linkResolver.hpp"
#include "jvmtifiles/jvmtiEnv.hpp"
#include "memory/oopFactory.hpp"
#include "memory/universe.inline.hpp"
#include "oops/instanceKlass.hpp"
#include "oops/objArrayOop.hpp"
#include "oops/oop.inline.hpp"
#include "oops/symbol.hpp"
#include "prims/jvm_misc.hpp"
#include "prims/jvmtiExport.hpp"
#include "prims/jvmtiThreadState.hpp"
#include "prims/privilegedStack.hpp"
#include "runtime/aprofiler.hpp"
#include "runtime/arguments.hpp"
#include "runtime/biasedLocking.hpp"
#include "runtime/deoptimization.hpp"
#include "runtime/fprofiler.hpp"
#include "runtime/frame.inline.hpp"
#include "runtime/init.hpp"
#include "runtime/interfaceSupport.hpp"
#include "runtime/java.hpp"
#include "runtime/javaCalls.hpp"
#include "runtime/jniPeriodicChecker.hpp"
#include "runtime/memprofiler.hpp"
#include "runtime/mutexLocker.hpp"
#include "runtime/objectMonitor.hpp"
#include "runtime/osThread.hpp"
#include "runtime/safepoint.hpp"
#include "runtime/sharedRuntime.hpp"
#include "runtime/statSampler.hpp"
#include "runtime/stubRoutines.hpp"
#include "runtime/task.hpp"
#include "runtime/threadCritical.hpp"
#include "runtime/threadLocalStorage.hpp"
#include "runtime/vframe.hpp"
#include "runtime/vframeArray.hpp"
#include "runtime/vframe_hp.hpp"
#include "runtime/vmThread.hpp"
#include "runtime/vm_operations.hpp"
#include "services/attachListener.hpp"
#include "services/management.hpp"
#include "services/threadService.hpp"
#include "utilities/defaultStream.hpp"
#include "utilities/dtrace.hpp"
#include "utilities/events.hpp"
#include "utilities/preserveException.hpp"
#ifdef TARGET_OS_FAMILY_linux
# include "os_linux.inline.hpp"
# include "thread_linux.inline.hpp"
#endif
#ifdef TARGET_OS_FAMILY_solaris
# include "os_solaris.inline.hpp"
# include "thread_solaris.inline.hpp"
#endif
#ifdef TARGET_OS_FAMILY_windows
# include "os_windows.inline.hpp"
# include "thread_windows.inline.hpp"
#endif
#ifndef SERIALGC
#include "gc_implementation/concurrentMarkSweep/concurrentMarkSweepThread.hpp"
#include "gc_implementation/g1/concurrentMarkThread.inline.hpp"
#include "gc_implementation/parallelScavenge/pcTasks.hpp"
#endif
#ifdef COMPILER1
#include "c1/c1_Compiler.hpp"
#endif
#ifdef COMPILER2
#include "opto/c2compiler.hpp"
#include "opto/idealGraphPrinter.hpp"
#endif

#ifdef DTRACE_ENABLED

// Only bother with this argument setup if dtrace is available

HS_DTRACE_PROBE_DECL(hotspot, vm__init__begin);
HS_DTRACE_PROBE_DECL(hotspot, vm__init__end);
HS_DTRACE_PROBE_DECL5(hotspot, thread__start, char*, intptr_t,
  intptr_t, intptr_t, bool);
HS_DTRACE_PROBE_DECL5(hotspot, thread__stop, char*, intptr_t,
  intptr_t, intptr_t, bool);

#define DTRACE_THREAD_PROBE(probe, javathread)                             \
  {                                                                        \
    ResourceMark rm(this);                                                 \
    int len = 0;                                                           \
    const char* name = (javathread)->get_thread_name();                    \
    len = strlen(name);                                                    \
    HS_DTRACE_PROBE5(hotspot, thread__##probe,                             \
      name, len,                                                           \
      java_lang_Thread::thread_id((javathread)->threadObj()),              \
      (javathread)->osthread()->thread_id(),                               \
      java_lang_Thread::is_daemon((javathread)->threadObj()));             \
  }

#else //  ndef DTRACE_ENABLED

#define DTRACE_THREAD_PROBE(probe, javathread)

#endif // ndef DTRACE_ENABLED

// Class hierarchy
// - Thread
//   - VMThread
//   - WatcherThread
//   - ConcurrentMarkSweepThread
//   - JavaThread
//     - CompilerThread

// ======= Thread ========

// Support for forcing alignment of thread objects for biased locking
void* Thread::operator new(size_t size) {
  if (UseBiasedLocking) {
    const int alignment = markOopDesc::biased_lock_alignment;
    size_t aligned_size = size + (alignment - sizeof(intptr_t));
    void* real_malloc_addr = CHeapObj::operator new(aligned_size);
    void* aligned_addr     = (void*) align_size_up((intptr_t) real_malloc_addr, alignment);
    assert(((uintptr_t) aligned_addr + (uintptr_t) size) <=
           ((uintptr_t) real_malloc_addr + (uintptr_t) aligned_size),
           "JavaThread alignment code overflowed allocated storage");
    if (TraceBiasedLocking) {
      if (aligned_addr != real_malloc_addr)
        tty->print_cr("Aligned thread " INTPTR_FORMAT " to " INTPTR_FORMAT,
                      real_malloc_addr, aligned_addr);
    }
    ((Thread*) aligned_addr)->_real_malloc_address = real_malloc_addr;
    return aligned_addr;
  } else {
    return CHeapObj::operator new(size);
  }
}

void Thread::operator delete(void* p) {
  if (UseBiasedLocking) {
    void* real_malloc_addr = ((Thread*) p)->_real_malloc_address;
    CHeapObj::operator delete(real_malloc_addr);
  } else {
    CHeapObj::operator delete(p);
  }
}


// Base class for all threads: VMThread, WatcherThread, ConcurrentMarkSweepThread,
// JavaThread


Thread::Thread() {
  // stack and get_thread
  set_stack_base(NULL);
  set_stack_size(0);
  set_self_raw_id(0);
  set_lgrp_id(-1);

  // allocated data structures
  set_osthread(NULL);
  set_resource_area(new ResourceArea());
  set_handle_area(new HandleArea(NULL));
  set_active_handles(NULL);
  set_free_handle_block(NULL);
  set_last_handle_mark(NULL);

  // This initial value ==> never claimed.
  _oops_do_parity = 0;

  // the handle mark links itself to last_handle_mark
  new HandleMark(this);

  // plain initialization
  debug_only(_owned_locks = NULL;)
  debug_only(_allow_allocation_count = 0;)
  NOT_PRODUCT(_allow_safepoint_count = 0;)
  NOT_PRODUCT(_skip_gcalot = false;)
  CHECK_UNHANDLED_OOPS_ONLY(_gc_locked_out_count = 0;)
  _jvmti_env_iteration_count = 0;
  set_allocated_bytes(0);
  _vm_operation_started_count = 0;
  _vm_operation_completed_count = 0;
  _current_pending_monitor = NULL;
  _current_pending_monitor_is_from_java = true;
  _current_waiting_monitor = NULL;
  _num_nested_signal = 0;
  omFreeList = NULL ;
  omFreeCount = 0 ;
  omFreeProvision = 32 ;
  omInUseList = NULL ;
  omInUseCount = 0 ;

  _SR_lock = new Monitor(Mutex::suspend_resume, "SR_lock", true);
  _suspend_flags = 0;

  // thread-specific hashCode stream generator state - Marsaglia shift-xor form
  _hashStateX = os::random() ;
  _hashStateY = 842502087 ;
  _hashStateZ = 0x8767 ;    // (int)(3579807591LL & 0xffff) ;
  _hashStateW = 273326509 ;

  _OnTrap   = 0 ;
  _schedctl = NULL ;
  _Stalled  = 0 ;
  _TypeTag  = 0x2BAD ;

  // Many of the following fields are effectively final - immutable
  // Note that nascent threads can't use the Native Monitor-Mutex
  // construct until the _MutexEvent is initialized ...
  // CONSIDER: instead of using a fixed set of purpose-dedicated ParkEvents
  // we might instead use a stack of ParkEvents that we could provision on-demand.
  // The stack would act as a cache to avoid calls to ParkEvent::Allocate()
  // and ::Release()
  _ParkEvent   = ParkEvent::Allocate (this) ;
  _SleepEvent  = ParkEvent::Allocate (this) ;
  _MutexEvent  = ParkEvent::Allocate (this) ;
  _MuxEvent    = ParkEvent::Allocate (this) ;

#ifdef CHECK_UNHANDLED_OOPS
  if (CheckUnhandledOops) {
    _unhandled_oops = new UnhandledOops(this);
  }
#endif // CHECK_UNHANDLED_OOPS
#ifdef ASSERT
  if (UseBiasedLocking) {
    assert((((uintptr_t) this) & (markOopDesc::biased_lock_alignment - 1)) == 0, "forced alignment of thread object failed");
    assert(this == _real_malloc_address ||
           this == (void*) align_size_up((intptr_t) _real_malloc_address, markOopDesc::biased_lock_alignment),
           "bug in forced alignment of thread objects");
  }
#endif /* ASSERT */
}

void Thread::initialize_thread_local_storage() {
  // Note: Make sure this method only calls
  // non-blocking operations. Otherwise, it might not work
  // with the thread-startup/safepoint interaction.

  // During Java thread startup, safepoint code should allow this
  // method to complete because it may need to allocate memory to
  // store information for the new thread.

  // initialize structure dependent on thread local storage
  ThreadLocalStorage::set_thread(this);

  // set up any platform-specific state.
  os::initialize_thread();

}

void Thread::record_stack_base_and_size() {
  set_stack_base(os::current_stack_base());
  set_stack_size(os::current_stack_size());
}


Thread::~Thread() {
  // Reclaim the objectmonitors from the omFreeList of the moribund thread.
  ObjectSynchronizer::omFlush (this) ;

  // deallocate data structures
  delete resource_area();
  // since the handle marks are using the handle area, we have to deallocated the root
  // handle mark before deallocating the thread's handle area,
  assert(last_handle_mark() != NULL, "check we have an element");
  delete last_handle_mark();
  assert(last_handle_mark() == NULL, "check we have reached the end");

  // It's possible we can encounter a null _ParkEvent, etc., in stillborn threads.
  // We NULL out the fields for good hygiene.
  ParkEvent::Release (_ParkEvent)   ; _ParkEvent   = NULL ;
  ParkEvent::Release (_SleepEvent)  ; _SleepEvent  = NULL ;
  ParkEvent::Release (_MutexEvent)  ; _MutexEvent  = NULL ;
  ParkEvent::Release (_MuxEvent)    ; _MuxEvent    = NULL ;

  delete handle_area();

  // osthread() can be NULL, if creation of thread failed.
  if (osthread() != NULL) os::free_thread(osthread());

  delete _SR_lock;

  // clear thread local storage if the Thread is deleting itself
  if (this == Thread::current()) {
    ThreadLocalStorage::set_thread(NULL);
  } else {
    // In the case where we're not the current thread, invalidate all the
    // caches in case some code tries to get the current thread or the
    // thread that was destroyed, and gets stale information.
    ThreadLocalStorage::invalidate_all();
  }
  CHECK_UNHANDLED_OOPS_ONLY(if (CheckUnhandledOops) delete unhandled_oops();)
}

// NOTE: dummy function for assertion purpose.
void Thread::run() {
  ShouldNotReachHere();
}

#ifdef ASSERT
// Private method to check for dangling thread pointer
void check_for_dangling_thread_pointer(Thread *thread) {
 assert(!thread->is_Java_thread() || Thread::current() == thread || Threads_lock->owned_by_self(),
         "possibility of dangling Thread pointer");
}
#endif


#ifndef PRODUCT
// Tracing method for basic thread operations
void Thread::trace(const char* msg, const Thread* const thread) {
  if (!TraceThreadEvents) return;
  ResourceMark rm;
  ThreadCritical tc;
  const char *name = "non-Java thread";
  int prio = -1;
  if (thread->is_Java_thread()
      && !thread->is_Compiler_thread()) {
    // The Threads_lock must be held to get information about
    // this thread but may not be in some situations when
    // tracing  thread events.
    bool release_Threads_lock = false;
    if (!Threads_lock->owned_by_self()) {
      Threads_lock->lock();
      release_Threads_lock = true;
    }
    JavaThread* jt = (JavaThread *)thread;
    name = (char *)jt->get_thread_name();
    oop thread_oop = jt->threadObj();
    if (thread_oop != NULL) {
      prio = java_lang_Thread::priority(thread_oop);
    }
    if (release_Threads_lock) {
      Threads_lock->unlock();
    }
  }
  tty->print_cr("Thread::%s " INTPTR_FORMAT " [%lx] %s (prio: %d)", msg, thread, thread->osthread()->thread_id(), name, prio);
}
#endif


ThreadPriority Thread::get_priority(const Thread* const thread) {
  trace("get priority", thread);
  ThreadPriority priority;
  // Can return an error!
  (void)os::get_priority(thread, priority);
  assert(MinPriority <= priority && priority <= MaxPriority, "non-Java priority found");
  return priority;
}

void Thread::set_priority(Thread* thread, ThreadPriority priority) {
  trace("set priority", thread);
  debug_only(check_for_dangling_thread_pointer(thread);)
  // Can return an error!
  (void)os::set_priority(thread, priority);
}


void Thread::start(Thread* thread) {
  trace("start", thread);
  // Start is different from resume in that its safety is guaranteed by context or
  // being called from a Java method synchronized on the Thread object.
  if (!DisableStartThread) {
    if (thread->is_Java_thread()) {
      // Initialize the thread state to RUNNABLE before starting this thread.
      // Can not set it after the thread started because we do not know the
      // exact thread state at that time. It could be in MONITOR_WAIT or
      // in SLEEPING or some other state.
      java_lang_Thread::set_thread_status(((JavaThread*)thread)->threadObj(),
                                          java_lang_Thread::RUNNABLE);
    }
    os::start_thread(thread);
  }
}

// Enqueue a VM_Operation to do the job for us - sometime later
void Thread::send_async_exception(oop java_thread, oop java_throwable) {
  VM_ThreadStop* vm_stop = new VM_ThreadStop(java_thread, java_throwable);
  VMThread::execute(vm_stop);
}


//
// Check if an external suspend request has completed (or has been
// cancelled). Returns true if the thread is externally suspended and
// false otherwise.
//
// The bits parameter returns information about the code path through
// the routine. Useful for debugging:
//
// set in is_ext_suspend_completed():
// 0x00000001 - routine was entered
// 0x00000010 - routine return false at end
// 0x00000100 - thread exited (return false)
// 0x00000200 - suspend request cancelled (return false)
// 0x00000400 - thread suspended (return true)
// 0x00001000 - thread is in a suspend equivalent state (return true)
// 0x00002000 - thread is native and walkable (return true)
// 0x00004000 - thread is native_trans and walkable (needed retry)
//
// set in wait_for_ext_suspend_completion():
// 0x00010000 - routine was entered
// 0x00020000 - suspend request cancelled before loop (return false)
// 0x00040000 - thread suspended before loop (return true)
// 0x00080000 - suspend request cancelled in loop (return false)
// 0x00100000 - thread suspended in loop (return true)
// 0x00200000 - suspend not completed during retry loop (return false)
//

// Helper class for tracing suspend wait debug bits.
//
// 0x00000100 indicates that the target thread exited before it could
// self-suspend which is not a wait failure. 0x00000200, 0x00020000 and
// 0x00080000 each indicate a cancelled suspend request so they don't
// count as wait failures either.
#define DEBUG_FALSE_BITS (0x00000010 | 0x00200000)

class TraceSuspendDebugBits : public StackObj {
 private:
  JavaThread * jt;
  bool         is_wait;
  bool         called_by_wait;  // meaningful when !is_wait
  uint32_t *   bits;

 public:
  TraceSuspendDebugBits(JavaThread *_jt, bool _is_wait, bool _called_by_wait,
                        uint32_t *_bits) {
    jt             = _jt;
    is_wait        = _is_wait;
    called_by_wait = _called_by_wait;
    bits           = _bits;
  }

  ~TraceSuspendDebugBits() {
    if (!is_wait) {
#if 1
      // By default, don't trace bits for is_ext_suspend_completed() calls.
      // That trace is very chatty.
      return;
#else
      if (!called_by_wait) {
        // If tracing for is_ext_suspend_completed() is enabled, then only
        // trace calls to it from wait_for_ext_suspend_completion()
        return;
      }
#endif
    }

    if (AssertOnSuspendWaitFailure || TraceSuspendWaitFailures) {
      if (bits != NULL && (*bits & DEBUG_FALSE_BITS) != 0) {
        MutexLocker ml(Threads_lock);  // needed for get_thread_name()
        ResourceMark rm;

        tty->print_cr(
            "Failed wait_for_ext_suspend_completion(thread=%s, debug_bits=%x)",
            jt->get_thread_name(), *bits);

        guarantee(!AssertOnSuspendWaitFailure, "external suspend wait failed");
      }
    }
  }
};
#undef DEBUG_FALSE_BITS


bool JavaThread::is_ext_suspend_completed(bool called_by_wait, int delay, uint32_t *bits) {
  TraceSuspendDebugBits tsdb(this, false /* !is_wait */, called_by_wait, bits);

  bool did_trans_retry = false;  // only do thread_in_native_trans retry once
  bool do_trans_retry;           // flag to force the retry

  *bits |= 0x00000001;

  do {
    do_trans_retry = false;

    if (is_exiting()) {
      // Thread is in the process of exiting. This is always checked
      // first to reduce the risk of dereferencing a freed JavaThread.
      *bits |= 0x00000100;
      return false;
    }

    if (!is_external_suspend()) {
      // Suspend request is cancelled. This is always checked before
      // is_ext_suspended() to reduce the risk of a rogue resume
      // confusing the thread that made the suspend request.
      *bits |= 0x00000200;
      return false;
    }

    if (is_ext_suspended()) {
      // thread is suspended
      *bits |= 0x00000400;
      return true;
    }

    // Now that we no longer do hard suspends of threads running
    // native code, the target thread can be changing thread state
    // while we are in this routine:
    //
    //   _thread_in_native -> _thread_in_native_trans -> _thread_blocked
    //
    // We save a copy of the thread state as observed at this moment
    // and make our decision about suspend completeness based on the
    // copy. This closes the race where the thread state is seen as
    // _thread_in_native_trans in the if-thread_blocked check, but is
    // seen as _thread_blocked in if-thread_in_native_trans check.
    JavaThreadState save_state = thread_state();

    if (save_state == _thread_blocked && is_suspend_equivalent()) {
      // If the thread's state is _thread_blocked and this blocking
      // condition is known to be equivalent to a suspend, then we can
      // consider the thread to be externally suspended. This means that
      // the code that sets _thread_blocked has been modified to do
      // self-suspension if the blocking condition releases. We also
      // used to check for CONDVAR_WAIT here, but that is now covered by
      // the _thread_blocked with self-suspension check.
      //
      // Return true since we wouldn't be here unless there was still an
      // external suspend request.
      *bits |= 0x00001000;
      return true;
    } else if (save_state == _thread_in_native && frame_anchor()->walkable()) {
      // Threads running native code will self-suspend on native==>VM/Java
      // transitions. If its stack is walkable (should always be the case
      // unless this function is called before the actual java_suspend()
      // call), then the wait is done.
      *bits |= 0x00002000;
      return true;
    } else if (!called_by_wait && !did_trans_retry &&
               save_state == _thread_in_native_trans &&
               frame_anchor()->walkable()) {
      // The thread is transitioning from thread_in_native to another
      // thread state. check_safepoint_and_suspend_for_native_trans()
      // will force the thread to self-suspend. If it hasn't gotten
      // there yet we may have caught the thread in-between the native
      // code check above and the self-suspend. Lucky us. If we were
      // called by wait_for_ext_suspend_completion(), then it
      // will be doing the retries so we don't have to.
      //
      // Since we use the saved thread state in the if-statement above,
      // there is a chance that the thread has already transitioned to
      // _thread_blocked by the time we get here. In that case, we will
      // make a single unnecessary pass through the logic below. This
      // doesn't hurt anything since we still do the trans retry.

      *bits |= 0x00004000;

      // Once the thread leaves thread_in_native_trans for another
      // thread state, we break out of this retry loop. We shouldn't
      // need this flag to prevent us from getting back here, but
      // sometimes paranoia is good.
      did_trans_retry = true;

      // We wait for the thread to transition to a more usable state.
      for (int i = 1; i <= SuspendRetryCount; i++) {
        // We used to do an "os::yield_all(i)" call here with the intention
        // that yielding would increase on each retry. However, the parameter
        // is ignored on Linux which means the yield didn't scale up. Waiting
        // on the SR_lock below provides a much more predictable scale up for
        // the delay. It also provides a simple/direct point to check for any
        // safepoint requests from the VMThread

        // temporarily drops SR_lock while doing wait with safepoint check
        // (if we're a JavaThread - the WatcherThread can also call this)
        // and increase delay with each retry
        SR_lock()->wait(!Thread::current()->is_Java_thread(), i * delay);

        // check the actual thread state instead of what we saved above
        if (thread_state() != _thread_in_native_trans) {
          // the thread has transitioned to another thread state so
          // try all the checks (except this one) one more time.
          do_trans_retry = true;
          break;
        }
      } // end retry loop


    }
  } while (do_trans_retry);

  *bits |= 0x00000010;
  return false;
}

//
// Wait for an external suspend request to complete (or be cancelled).
// Returns true if the thread is externally suspended and false otherwise.
//
bool JavaThread::wait_for_ext_suspend_completion(int retries, int delay,
       uint32_t *bits) {
  TraceSuspendDebugBits tsdb(this, true /* is_wait */,
                             false /* !called_by_wait */, bits);

  // local flag copies to minimize SR_lock hold time
  bool is_suspended;
  bool pending;
  uint32_t reset_bits;

  // set a marker so is_ext_suspend_completed() knows we are the caller
  *bits |= 0x00010000;

  // We use reset_bits to reinitialize the bits value at the top of
  // each retry loop. This allows the caller to make use of any
  // unused bits for their own marking purposes.
  reset_bits = *bits;

  {
    MutexLockerEx ml(SR_lock(), Mutex::_no_safepoint_check_flag);
    is_suspended = is_ext_suspend_completed(true /* called_by_wait */,
                                            delay, bits);
    pending = is_external_suspend();
  }
  // must release SR_lock to allow suspension to complete

  if (!pending) {
    // A cancelled suspend request is the only false return from
    // is_ext_suspend_completed() that keeps us from entering the
    // retry loop.
    *bits |= 0x00020000;
    return false;
  }

  if (is_suspended) {
    *bits |= 0x00040000;
    return true;
  }

  for (int i = 1; i <= retries; i++) {
    *bits = reset_bits;  // reinit to only track last retry

    // We used to do an "os::yield_all(i)" call here with the intention
    // that yielding would increase on each retry. However, the parameter
    // is ignored on Linux which means the yield didn't scale up. Waiting
    // on the SR_lock below provides a much more predictable scale up for
    // the delay. It also provides a simple/direct point to check for any
    // safepoint requests from the VMThread

    {
      MutexLocker ml(SR_lock());
      // wait with safepoint check (if we're a JavaThread - the WatcherThread
      // can also call this)  and increase delay with each retry
      SR_lock()->wait(!Thread::current()->is_Java_thread(), i * delay);

      is_suspended = is_ext_suspend_completed(true /* called_by_wait */,
                                              delay, bits);

      // It is possible for the external suspend request to be cancelled
      // (by a resume) before the actual suspend operation is completed.
      // Refresh our local copy to see if we still need to wait.
      pending = is_external_suspend();
    }

    if (!pending) {
      // A cancelled suspend request is the only false return from
      // is_ext_suspend_completed() that keeps us from staying in the
      // retry loop.
      *bits |= 0x00080000;
      return false;
    }

    if (is_suspended) {
      *bits |= 0x00100000;
      return true;
    }
  } // end retry loop

  // thread did not suspend after all our retries
  *bits |= 0x00200000;
  return false;
}

#ifndef PRODUCT
void JavaThread::record_jump(address target, address instr, const char* file, int line) {

  // This should not need to be atomic as the only way for simultaneous
  // updates is via interrupts. Even then this should be rare or non-existant
  // and we don't care that much anyway.

  int index = _jmp_ring_index;
  _jmp_ring_index = (index + 1 ) & (jump_ring_buffer_size - 1);
  _jmp_ring[index]._target = (intptr_t) target;
  _jmp_ring[index]._instruction = (intptr_t) instr;
  _jmp_ring[index]._file = file;
  _jmp_ring[index]._line = line;
}
#endif /* PRODUCT */

// Called by flat profiler
// Callers have already called wait_for_ext_suspend_completion
// The assertion for that is currently too complex to put here:
bool JavaThread::profile_last_Java_frame(frame* _fr) {
  bool gotframe = false;
  // self suspension saves needed state.
  if (has_last_Java_frame() && _anchor.walkable()) {
     *_fr = pd_last_frame();
     gotframe = true;
  }
  return gotframe;
}

void Thread::interrupt(Thread* thread) {
  trace("interrupt", thread);
  debug_only(check_for_dangling_thread_pointer(thread);)
  os::interrupt(thread);
}

bool Thread::is_interrupted(Thread* thread, bool clear_interrupted) {
  trace("is_interrupted", thread);
  debug_only(check_for_dangling_thread_pointer(thread);)
  // Note:  If clear_interrupted==false, this simply fetches and
  // returns the value of the field osthread()->interrupted().
  return os::is_interrupted(thread, clear_interrupted);
}


// GC Support
bool Thread::claim_oops_do_par_case(int strong_roots_parity) {
  jint thread_parity = _oops_do_parity;
  if (thread_parity != strong_roots_parity) {
    jint res = Atomic::cmpxchg(strong_roots_parity, &_oops_do_parity, thread_parity);
    if (res == thread_parity) return true;
    else {
      guarantee(res == strong_roots_parity, "Or else what?");
      assert(SharedHeap::heap()->n_par_threads() > 0,
             "Should only fail when parallel.");
      return false;
    }
  }
  assert(SharedHeap::heap()->n_par_threads() > 0,
         "Should only fail when parallel.");
  return false;
}

void Thread::oops_do(OopClosure* f, CodeBlobClosure* cf) {
  active_handles()->oops_do(f);
  // Do oop for ThreadShadow
  f->do_oop((oop*)&_pending_exception);
  handle_area()->oops_do(f);
}

void Thread::nmethods_do(CodeBlobClosure* cf) {
  // no nmethods in a generic thread...
}

void Thread::print_on(outputStream* st) const {
  // get_priority assumes osthread initialized
  if (osthread() != NULL) {
    st->print("prio=%d tid=" INTPTR_FORMAT " ", get_priority(this), this);
    osthread()->print_on(st);
  }
  debug_only(if (WizardMode) print_owned_locks_on(st);)
}

// Thread::print_on_error() is called by fatal error handler. Don't use
// any lock or allocate memory.
void Thread::print_on_error(outputStream* st, char* buf, int buflen) const {
  if      (is_VM_thread())                  st->print("VMThread");
  else if (is_Compiler_thread())            st->print("CompilerThread");
  else if (is_Java_thread())                st->print("JavaThread");
  else if (is_GC_task_thread())             st->print("GCTaskThread");
  else if (is_Watcher_thread())             st->print("WatcherThread");
  else if (is_ConcurrentGC_thread())        st->print("ConcurrentGCThread");
  else st->print("Thread");

  st->print(" [stack: " PTR_FORMAT "," PTR_FORMAT "]",
            _stack_base - _stack_size, _stack_base);

  if (osthread()) {
    st->print(" [id=%d]", osthread()->thread_id());
  }
}

#ifdef ASSERT
void Thread::print_owned_locks_on(outputStream* st) const {
  Monitor *cur = _owned_locks;
  if (cur == NULL) {
    st->print(" (no locks) ");
  } else {
    st->print_cr(" Locks owned:");
    while(cur) {
      cur->print_on(st);
      cur = cur->next();
    }
  }
}

static int ref_use_count  = 0;

bool Thread::owns_locks_but_compiled_lock() const {
  for(Monitor *cur = _owned_locks; cur; cur = cur->next()) {
    if (cur != Compile_lock) return true;
  }
  return false;
}


#endif

#ifndef PRODUCT

// The flag: potential_vm_operation notifies if this particular safepoint state could potential
// invoke the vm-thread (i.e., and oop allocation). In that case, we also have to make sure that
// no threads which allow_vm_block's are held
void Thread::check_for_valid_safepoint_state(bool potential_vm_operation) {
    // Check if current thread is allowed to block at a safepoint
    if (!(_allow_safepoint_count == 0))
      fatal("Possible safepoint reached by thread that does not allow it");
    if (is_Java_thread() && ((JavaThread*)this)->thread_state() != _thread_in_vm) {
      fatal("LEAF method calling lock?");
    }

#ifdef ASSERT
    if (potential_vm_operation && is_Java_thread()
        && !Universe::is_bootstrapping()) {
      // Make sure we do not hold any locks that the VM thread also uses.
      // This could potentially lead to deadlocks
      for(Monitor *cur = _owned_locks; cur; cur = cur->next()) {
        // Threads_lock is special, since the safepoint synchronization will not start before this is
        // acquired. Hence, a JavaThread cannot be holding it at a safepoint. So is VMOperationRequest_lock,
        // since it is used to transfer control between JavaThreads and the VMThread
        // Do not *exclude* any locks unless you are absolutly sure it is correct. Ask someone else first!
        if ( (cur->allow_vm_block() &&
              cur != Threads_lock &&
              cur != Compile_lock &&               // Temporary: should not be necessary when we get spearate compilation
              cur != VMOperationRequest_lock &&
              cur != VMOperationQueue_lock) ||
              cur->rank() == Mutex::special) {
          warning("Thread holding lock at safepoint that vm can block on: %s", cur->name());
        }
      }
    }

    if (GCALotAtAllSafepoints) {
      // We could enter a safepoint here and thus have a gc
      InterfaceSupport::check_gc_alot();
    }
#endif
}
#endif

bool Thread::is_in_stack(address adr) const {
  assert(Thread::current() == this, "is_in_stack can only be called from current thread");
  address end = os::current_stack_pointer();
  if (stack_base() >= adr && adr >= end) return true;

  return false;
}


// We had to move these methods here, because vm threads get into ObjectSynchronizer::enter
// However, there is a note in JavaThread::is_lock_owned() about the VM threads not being
// used for compilation in the future. If that change is made, the need for these methods
// should be revisited, and they should be removed if possible.

bool Thread::is_lock_owned(address adr) const {
  return on_local_stack(adr);
}

bool Thread::set_as_starting_thread() {
 // NOTE: this must be called inside the main thread.
  return os::create_main_thread((JavaThread*)this);
}

static void initialize_class(Symbol* class_name, TRAPS) {
  klassOop klass = SystemDictionary::resolve_or_fail(class_name, true, CHECK);
  instanceKlass::cast(klass)->initialize(CHECK);
}


// Creates the initial ThreadGroup
static Handle create_initial_thread_group(TRAPS) {
  klassOop k = SystemDictionary::resolve_or_fail(vmSymbols::java_lang_ThreadGroup(), true, CHECK_NH);
  instanceKlassHandle klass (THREAD, k);

  Handle system_instance = klass->allocate_instance_handle(CHECK_NH);
  {
    JavaValue result(T_VOID);
    JavaCalls::call_special(&result,
                            system_instance,
                            klass,
                            vmSymbols::object_initializer_name(),
                            vmSymbols::void_method_signature(),
                            CHECK_NH);
  }
  Universe::set_system_thread_group(system_instance());

  Handle main_instance = klass->allocate_instance_handle(CHECK_NH);
  {
    JavaValue result(T_VOID);
    Handle string = java_lang_String::create_from_str("main", CHECK_NH);
    JavaCalls::call_special(&result,
                            main_instance,
                            klass,
                            vmSymbols::object_initializer_name(),
                            vmSymbols::threadgroup_string_void_signature(),
                            system_instance,
                            string,
                            CHECK_NH);
  }
  return main_instance;
}

// Creates the initial Thread
static oop create_initial_thread(Handle thread_group, JavaThread* thread, TRAPS) {
  klassOop k = SystemDictionary::resolve_or_fail(vmSymbols::java_lang_Thread(), true, CHECK_NULL);
  instanceKlassHandle klass (THREAD, k);
  instanceHandle thread_oop = klass->allocate_instance_handle(CHECK_NULL);

  java_lang_Thread::set_thread(thread_oop(), thread);
  java_lang_Thread::set_priority(thread_oop(), NormPriority);
  thread->set_threadObj(thread_oop());

  Handle string = java_lang_String::create_from_str("main", CHECK_NULL);

  JavaValue result(T_VOID);
  JavaCalls::call_special(&result, thread_oop,
                                   klass,
                                   vmSymbols::object_initializer_name(),
                                   vmSymbols::threadgroup_string_void_signature(),
                                   thread_group,
                                   string,
                                   CHECK_NULL);
  return thread_oop();
}

static void call_initializeSystemClass(TRAPS) {
  klassOop k =  SystemDictionary::resolve_or_fail(vmSymbols::java_lang_System(), true, CHECK);
  instanceKlassHandle klass (THREAD, k);

  JavaValue result(T_VOID);
  JavaCalls::call_static(&result, klass, vmSymbols::initializeSystemClass_name(),
                                         vmSymbols::void_method_signature(), CHECK);
}

<<<<<<< HEAD
#ifdef KERNEL
static void set_jkernel_boot_classloader_hook(TRAPS) {
  klassOop k = SystemDictionary::sun_jkernel_DownloadManager_klass();
  instanceKlassHandle klass (THREAD, k);

  if (k == NULL) {
    // sun.jkernel.DownloadManager may not present in the JDK; just return
    return;
  }

  JavaValue result(T_VOID);
  JavaCalls::call_static(&result, klass, vmSymbols::setBootClassLoaderHook_name(),
                                         vmSymbols::void_method_signature(), CHECK);
}
#endif // KERNEL

=======
>>>>>>> dbe007c7
// General purpose hook into Java code, run once when the VM is initialized.
// The Java library method itself may be changed independently from the VM.
static void call_postVMInitHook(TRAPS) {
  klassOop k = SystemDictionary::sun_misc_PostVMInitHook_klass();
  instanceKlassHandle klass (THREAD, k);
  if (klass.not_null()) {
    JavaValue result(T_VOID);
    JavaCalls::call_static(&result, klass, vmSymbols::run_method_name(),
                                           vmSymbols::void_method_signature(),
                                           CHECK);
  }
}

static void reset_vm_info_property(TRAPS) {
  // the vm info string
  ResourceMark rm(THREAD);
  const char *vm_info = VM_Version::vm_info_string();

  // java.lang.System class
  klassOop k =  SystemDictionary::resolve_or_fail(vmSymbols::java_lang_System(), true, CHECK);
  instanceKlassHandle klass (THREAD, k);

  // setProperty arguments
  Handle key_str    = java_lang_String::create_from_str("java.vm.info", CHECK);
  Handle value_str  = java_lang_String::create_from_str(vm_info, CHECK);

  // return value
  JavaValue r(T_OBJECT);

  // public static String setProperty(String key, String value);
  JavaCalls::call_static(&r,
                         klass,
                         vmSymbols::setProperty_name(),
                         vmSymbols::string_string_string_signature(),
                         key_str,
                         value_str,
                         CHECK);
}


void JavaThread::allocate_threadObj(Handle thread_group, char* thread_name, bool daemon, TRAPS) {
  assert(thread_group.not_null(), "thread group should be specified");
  assert(threadObj() == NULL, "should only create Java thread object once");

  klassOop k = SystemDictionary::resolve_or_fail(vmSymbols::java_lang_Thread(), true, CHECK);
  instanceKlassHandle klass (THREAD, k);
  instanceHandle thread_oop = klass->allocate_instance_handle(CHECK);

  java_lang_Thread::set_thread(thread_oop(), this);
  java_lang_Thread::set_priority(thread_oop(), NormPriority);
  set_threadObj(thread_oop());

  JavaValue result(T_VOID);
  if (thread_name != NULL) {
    Handle name = java_lang_String::create_from_str(thread_name, CHECK);
    // Thread gets assigned specified name and null target
    JavaCalls::call_special(&result,
                            thread_oop,
                            klass,
                            vmSymbols::object_initializer_name(),
                            vmSymbols::threadgroup_string_void_signature(),
                            thread_group, // Argument 1
                            name,         // Argument 2
                            THREAD);
  } else {
    // Thread gets assigned name "Thread-nnn" and null target
    // (java.lang.Thread doesn't have a constructor taking only a ThreadGroup argument)
    JavaCalls::call_special(&result,
                            thread_oop,
                            klass,
                            vmSymbols::object_initializer_name(),
                            vmSymbols::threadgroup_runnable_void_signature(),
                            thread_group, // Argument 1
                            Handle(),     // Argument 2
                            THREAD);
  }


  if (daemon) {
      java_lang_Thread::set_daemon(thread_oop());
  }

  if (HAS_PENDING_EXCEPTION) {
    return;
  }

  KlassHandle group(this, SystemDictionary::ThreadGroup_klass());
  Handle threadObj(this, this->threadObj());

  JavaCalls::call_special(&result,
                         thread_group,
                         group,
                         vmSymbols::add_method_name(),
                         vmSymbols::thread_void_signature(),
                         threadObj,          // Arg 1
                         THREAD);


}

// NamedThread --  non-JavaThread subclasses with multiple
// uniquely named instances should derive from this.
NamedThread::NamedThread() : Thread() {
  _name = NULL;
  _processed_thread = NULL;
}

NamedThread::~NamedThread() {
  if (_name != NULL) {
    FREE_C_HEAP_ARRAY(char, _name);
    _name = NULL;
  }
}

void NamedThread::set_name(const char* format, ...) {
  guarantee(_name == NULL, "Only get to set name once.");
  _name = NEW_C_HEAP_ARRAY(char, max_name_len);
  guarantee(_name != NULL, "alloc failure");
  va_list ap;
  va_start(ap, format);
  jio_vsnprintf(_name, max_name_len, format, ap);
  va_end(ap);
}

// ======= WatcherThread ========

// The watcher thread exists to simulate timer interrupts.  It should
// be replaced by an abstraction over whatever native support for
// timer interrupts exists on the platform.

WatcherThread* WatcherThread::_watcher_thread   = NULL;
volatile bool  WatcherThread::_should_terminate = false;

WatcherThread::WatcherThread() : Thread() {
  assert(watcher_thread() == NULL, "we can only allocate one WatcherThread");
  if (os::create_thread(this, os::watcher_thread)) {
    _watcher_thread = this;

    // Set the watcher thread to the highest OS priority which should not be
    // used, unless a Java thread with priority java.lang.Thread.MAX_PRIORITY
    // is created. The only normal thread using this priority is the reference
    // handler thread, which runs for very short intervals only.
    // If the VMThread's priority is not lower than the WatcherThread profiling
    // will be inaccurate.
    os::set_priority(this, MaxPriority);
    if (!DisableStartThread) {
      os::start_thread(this);
    }
  }
}

void WatcherThread::run() {
  assert(this == watcher_thread(), "just checking");

  this->record_stack_base_and_size();
  this->initialize_thread_local_storage();
  this->set_active_handles(JNIHandleBlock::allocate_block());
  while(!_should_terminate) {
    assert(watcher_thread() == Thread::current(),  "thread consistency check");
    assert(watcher_thread() == this,  "thread consistency check");

    // Calculate how long it'll be until the next PeriodicTask work
    // should be done, and sleep that amount of time.
    size_t time_to_wait = PeriodicTask::time_to_wait();

    // we expect this to timeout - we only ever get unparked when
    // we should terminate
    {
      OSThreadWaitState osts(this->osthread(), false /* not Object.wait() */);

      jlong prev_time = os::javaTimeNanos();
      for (;;) {
        int res= _SleepEvent->park(time_to_wait);
        if (res == OS_TIMEOUT || _should_terminate)
          break;
        // spurious wakeup of some kind
        jlong now = os::javaTimeNanos();
        time_to_wait -= (now - prev_time) / 1000000;
        if (time_to_wait <= 0)
          break;
        prev_time = now;
      }
    }

    if (is_error_reported()) {
      // A fatal error has happened, the error handler(VMError::report_and_die)
      // should abort JVM after creating an error log file. However in some
      // rare cases, the error handler itself might deadlock. Here we try to
      // kill JVM if the fatal error handler fails to abort in 2 minutes.
      //
      // This code is in WatcherThread because WatcherThread wakes up
      // periodically so the fatal error handler doesn't need to do anything;
      // also because the WatcherThread is less likely to crash than other
      // threads.

      for (;;) {
        if (!ShowMessageBoxOnError
         && (OnError == NULL || OnError[0] == '\0')
         && Arguments::abort_hook() == NULL) {
             os::sleep(this, 2 * 60 * 1000, false);
             fdStream err(defaultStream::output_fd());
             err.print_raw_cr("# [ timer expired, abort... ]");
             // skip atexit/vm_exit/vm_abort hooks
             os::die();
        }

        // Wake up 5 seconds later, the fatal handler may reset OnError or
        // ShowMessageBoxOnError when it is ready to abort.
        os::sleep(this, 5 * 1000, false);
      }
    }

    PeriodicTask::real_time_tick(time_to_wait);

    // If we have no more tasks left due to dynamic disenrollment,
    // shut down the thread since we don't currently support dynamic enrollment
    if (PeriodicTask::num_tasks() == 0) {
      _should_terminate = true;
    }
  }

  // Signal that it is terminated
  {
    MutexLockerEx mu(Terminator_lock, Mutex::_no_safepoint_check_flag);
    _watcher_thread = NULL;
    Terminator_lock->notify();
  }

  // Thread destructor usually does this..
  ThreadLocalStorage::set_thread(NULL);
}

void WatcherThread::start() {
  if (watcher_thread() == NULL) {
    _should_terminate = false;
    // Create the single instance of WatcherThread
    new WatcherThread();
  }
}

void WatcherThread::stop() {
  // it is ok to take late safepoints here, if needed
  MutexLocker mu(Terminator_lock);
  _should_terminate = true;
  OrderAccess::fence();  // ensure WatcherThread sees update in main loop

  Thread* watcher = watcher_thread();
  if (watcher != NULL)
    watcher->_SleepEvent->unpark();

  while(watcher_thread() != NULL) {
    // This wait should make safepoint checks, wait without a timeout,
    // and wait as a suspend-equivalent condition.
    //
    // Note: If the FlatProfiler is running, then this thread is waiting
    // for the WatcherThread to terminate and the WatcherThread, via the
    // FlatProfiler task, is waiting for the external suspend request on
    // this thread to complete. wait_for_ext_suspend_completion() will
    // eventually timeout, but that takes time. Making this wait a
    // suspend-equivalent condition solves that timeout problem.
    //
    Terminator_lock->wait(!Mutex::_no_safepoint_check_flag, 0,
                          Mutex::_as_suspend_equivalent_flag);
  }
}

void WatcherThread::print_on(outputStream* st) const {
  st->print("\"%s\" ", name());
  Thread::print_on(st);
  st->cr();
}

// ======= JavaThread ========

// A JavaThread is a normal Java thread

void JavaThread::initialize() {
  // Initialize fields

  // Set the claimed par_id to -1 (ie not claiming any par_ids)
  set_claimed_par_id(-1);

  set_saved_exception_pc(NULL);
  set_threadObj(NULL);
  _anchor.clear();
  set_entry_point(NULL);
  set_jni_functions(jni_functions());
  set_callee_target(NULL);
  set_vm_result(NULL);
  set_vm_result_2(NULL);
  set_vframe_array_head(NULL);
  set_vframe_array_last(NULL);
  set_deferred_locals(NULL);
  set_deopt_mark(NULL);
  set_deopt_nmethod(NULL);
  clear_must_deopt_id();
  set_monitor_chunks(NULL);
  set_next(NULL);
  set_thread_state(_thread_new);
  _terminated = _not_terminated;
  _privileged_stack_top = NULL;
  _array_for_gc = NULL;
  _suspend_equivalent = false;
  _in_deopt_handler = 0;
  _doing_unsafe_access = false;
  _stack_guard_state = stack_guard_unused;
  _exception_oop = NULL;
  _exception_pc  = 0;
  _exception_handler_pc = 0;
  _exception_stack_size = 0;
  _is_method_handle_return = 0;
  _jvmti_thread_state= NULL;
  _should_post_on_exceptions_flag = JNI_FALSE;
  _jvmti_get_loaded_classes_closure = NULL;
  _interp_only_mode    = 0;
  _special_runtime_exit_condition = _no_async_condition;
  _pending_async_exception = NULL;
  _is_compiling = false;
  _thread_stat = NULL;
  _thread_stat = new ThreadStatistics();
  _blocked_on_compilation = false;
  _jni_active_critical = 0;
  _do_not_unlock_if_synchronized = false;
  _cached_monitor_info = NULL;
  _parker = Parker::Allocate(this) ;

#ifndef PRODUCT
  _jmp_ring_index = 0;
  for (int ji = 0 ; ji < jump_ring_buffer_size ; ji++ ) {
    record_jump(NULL, NULL, NULL, 0);
  }
#endif /* PRODUCT */

  set_thread_profiler(NULL);
  if (FlatProfiler::is_active()) {
    // This is where we would decide to either give each thread it's own profiler
    // or use one global one from FlatProfiler,
    // or up to some count of the number of profiled threads, etc.
    ThreadProfiler* pp = new ThreadProfiler();
    pp->engage();
    set_thread_profiler(pp);
  }

  // Setup safepoint state info for this thread
  ThreadSafepointState::create(this);

  debug_only(_java_call_counter = 0);

  // JVMTI PopFrame support
  _popframe_condition = popframe_inactive;
  _popframe_preserved_args = NULL;
  _popframe_preserved_args_size = 0;

  pd_initialize();
}

#ifndef SERIALGC
SATBMarkQueueSet JavaThread::_satb_mark_queue_set;
DirtyCardQueueSet JavaThread::_dirty_card_queue_set;
#endif // !SERIALGC

JavaThread::JavaThread(bool is_attaching) :
  Thread()
#ifndef SERIALGC
  , _satb_mark_queue(&_satb_mark_queue_set),
  _dirty_card_queue(&_dirty_card_queue_set)
#endif // !SERIALGC
{
  initialize();
  _is_attaching = is_attaching;
  assert(_deferred_card_mark.is_empty(), "Default MemRegion ctor");
}

bool JavaThread::reguard_stack(address cur_sp) {
  if (_stack_guard_state != stack_guard_yellow_disabled) {
    return true; // Stack already guarded or guard pages not needed.
  }

  if (register_stack_overflow()) {
    // For those architectures which have separate register and
    // memory stacks, we must check the register stack to see if
    // it has overflowed.
    return false;
  }

  // Java code never executes within the yellow zone: the latter is only
  // there to provoke an exception during stack banging.  If java code
  // is executing there, either StackShadowPages should be larger, or
  // some exception code in c1, c2 or the interpreter isn't unwinding
  // when it should.
  guarantee(cur_sp > stack_yellow_zone_base(), "not enough space to reguard - increase StackShadowPages");

  enable_stack_yellow_zone();
  return true;
}

bool JavaThread::reguard_stack(void) {
  return reguard_stack(os::current_stack_pointer());
}


void JavaThread::block_if_vm_exited() {
  if (_terminated == _vm_exited) {
    // _vm_exited is set at safepoint, and Threads_lock is never released
    // we will block here forever
    Threads_lock->lock_without_safepoint_check();
    ShouldNotReachHere();
  }
}


// Remove this ifdef when C1 is ported to the compiler interface.
static void compiler_thread_entry(JavaThread* thread, TRAPS);

JavaThread::JavaThread(ThreadFunction entry_point, size_t stack_sz) :
  Thread()
#ifndef SERIALGC
  , _satb_mark_queue(&_satb_mark_queue_set),
  _dirty_card_queue(&_dirty_card_queue_set)
#endif // !SERIALGC
{
  if (TraceThreadEvents) {
    tty->print_cr("creating thread %p", this);
  }
  initialize();
  _is_attaching = false;
  set_entry_point(entry_point);
  // Create the native thread itself.
  // %note runtime_23
  os::ThreadType thr_type = os::java_thread;
  thr_type = entry_point == &compiler_thread_entry ? os::compiler_thread :
                                                     os::java_thread;
  os::create_thread(this, thr_type, stack_sz);

  // The _osthread may be NULL here because we ran out of memory (too many threads active).
  // We need to throw and OutOfMemoryError - however we cannot do this here because the caller
  // may hold a lock and all locks must be unlocked before throwing the exception (throwing
  // the exception consists of creating the exception object & initializing it, initialization
  // will leave the VM via a JavaCall and then all locks must be unlocked).
  //
  // The thread is still suspended when we reach here. Thread must be explicit started
  // by creator! Furthermore, the thread must also explicitly be added to the Threads list
  // by calling Threads:add. The reason why this is not done here, is because the thread
  // object must be fully initialized (take a look at JVM_Start)
}

JavaThread::~JavaThread() {
  if (TraceThreadEvents) {
      tty->print_cr("terminate thread %p", this);
  }

  // JSR166 -- return the parker to the free list
  Parker::Release(_parker);
  _parker = NULL ;

  // Free any remaining  previous UnrollBlock
  vframeArray* old_array = vframe_array_last();

  if (old_array != NULL) {
    Deoptimization::UnrollBlock* old_info = old_array->unroll_block();
    old_array->set_unroll_block(NULL);
    delete old_info;
    delete old_array;
  }

  GrowableArray<jvmtiDeferredLocalVariableSet*>* deferred = deferred_locals();
  if (deferred != NULL) {
    // This can only happen if thread is destroyed before deoptimization occurs.
    assert(deferred->length() != 0, "empty array!");
    do {
      jvmtiDeferredLocalVariableSet* dlv = deferred->at(0);
      deferred->remove_at(0);
      // individual jvmtiDeferredLocalVariableSet are CHeapObj's
      delete dlv;
    } while (deferred->length() != 0);
    delete deferred;
  }

  // All Java related clean up happens in exit
  ThreadSafepointState::destroy(this);
  if (_thread_profiler != NULL) delete _thread_profiler;
  if (_thread_stat != NULL) delete _thread_stat;
}


// The first routine called by a new Java thread
void JavaThread::run() {
  // initialize thread-local alloc buffer related fields
  this->initialize_tlab();

  // used to test validitity of stack trace backs
  this->record_base_of_stack_pointer();

  // Record real stack base and size.
  this->record_stack_base_and_size();

  // Initialize thread local storage; set before calling MutexLocker
  this->initialize_thread_local_storage();

  this->create_stack_guard_pages();

  this->cache_global_variables();

  // Thread is now sufficient initialized to be handled by the safepoint code as being
  // in the VM. Change thread state from _thread_new to _thread_in_vm
  ThreadStateTransition::transition_and_fence(this, _thread_new, _thread_in_vm);

  assert(JavaThread::current() == this, "sanity check");
  assert(!Thread::current()->owns_locks(), "sanity check");

  DTRACE_THREAD_PROBE(start, this);

  // This operation might block. We call that after all safepoint checks for a new thread has
  // been completed.
  this->set_active_handles(JNIHandleBlock::allocate_block());

  if (JvmtiExport::should_post_thread_life()) {
    JvmtiExport::post_thread_start(this);
  }

  // We call another function to do the rest so we are sure that the stack addresses used
  // from there will be lower than the stack base just computed
  thread_main_inner();

  // Note, thread is no longer valid at this point!
}


void JavaThread::thread_main_inner() {
  assert(JavaThread::current() == this, "sanity check");
  assert(this->threadObj() != NULL, "just checking");

  // Execute thread entry point unless this thread has a pending exception
  // or has been stopped before starting.
  // Note: Due to JVM_StopThread we can have pending exceptions already!
  if (!this->has_pending_exception() &&
      !java_lang_Thread::is_stillborn(this->threadObj())) {
    HandleMark hm(this);
    this->entry_point()(this, this);
  }

  DTRACE_THREAD_PROBE(stop, this);

  this->exit(false);
  delete this;
}


static void ensure_join(JavaThread* thread) {
  // We do not need to grap the Threads_lock, since we are operating on ourself.
  Handle threadObj(thread, thread->threadObj());
  assert(threadObj.not_null(), "java thread object must exist");
  ObjectLocker lock(threadObj, thread);
  // Ignore pending exception (ThreadDeath), since we are exiting anyway
  thread->clear_pending_exception();
  // Thread is exiting. So set thread_status field in  java.lang.Thread class to TERMINATED.
  java_lang_Thread::set_thread_status(threadObj(), java_lang_Thread::TERMINATED);
  // Clear the native thread instance - this makes isAlive return false and allows the join()
  // to complete once we've done the notify_all below
  java_lang_Thread::set_thread(threadObj(), NULL);
  lock.notify_all(thread);
  // Ignore pending exception (ThreadDeath), since we are exiting anyway
  thread->clear_pending_exception();
}


// For any new cleanup additions, please check to see if they need to be applied to
// cleanup_failed_attach_current_thread as well.
void JavaThread::exit(bool destroy_vm, ExitType exit_type) {
  assert(this == JavaThread::current(),  "thread consistency check");
  if (!InitializeJavaLangSystem) return;

  HandleMark hm(this);
  Handle uncaught_exception(this, this->pending_exception());
  this->clear_pending_exception();
  Handle threadObj(this, this->threadObj());
  assert(threadObj.not_null(), "Java thread object should be created");

  if (get_thread_profiler() != NULL) {
    get_thread_profiler()->disengage();
    ResourceMark rm;
    get_thread_profiler()->print(get_thread_name());
  }


  // FIXIT: This code should be moved into else part, when reliable 1.2/1.3 check is in place
  {
    EXCEPTION_MARK;

    CLEAR_PENDING_EXCEPTION;
  }
  // FIXIT: The is_null check is only so it works better on JDK1.2 VM's. This
  // has to be fixed by a runtime query method
  if (!destroy_vm || JDK_Version::is_jdk12x_version()) {
    // JSR-166: change call from from ThreadGroup.uncaughtException to
    // java.lang.Thread.dispatchUncaughtException
    if (uncaught_exception.not_null()) {
      Handle group(this, java_lang_Thread::threadGroup(threadObj()));
      Events::log("uncaught exception INTPTR_FORMAT " " INTPTR_FORMAT " " INTPTR_FORMAT",
        (address)uncaught_exception(), (address)threadObj(), (address)group());
      {
        EXCEPTION_MARK;
        // Check if the method Thread.dispatchUncaughtException() exists. If so
        // call it.  Otherwise we have an older library without the JSR-166 changes,
        // so call ThreadGroup.uncaughtException()
        KlassHandle recvrKlass(THREAD, threadObj->klass());
        CallInfo callinfo;
        KlassHandle thread_klass(THREAD, SystemDictionary::Thread_klass());
        LinkResolver::resolve_virtual_call(callinfo, threadObj, recvrKlass, thread_klass,
                                           vmSymbols::dispatchUncaughtException_name(),
                                           vmSymbols::throwable_void_signature(),
                                           KlassHandle(), false, false, THREAD);
        CLEAR_PENDING_EXCEPTION;
        methodHandle method = callinfo.selected_method();
        if (method.not_null()) {
          JavaValue result(T_VOID);
          JavaCalls::call_virtual(&result,
                                  threadObj, thread_klass,
                                  vmSymbols::dispatchUncaughtException_name(),
                                  vmSymbols::throwable_void_signature(),
                                  uncaught_exception,
                                  THREAD);
        } else {
          KlassHandle thread_group(THREAD, SystemDictionary::ThreadGroup_klass());
          JavaValue result(T_VOID);
          JavaCalls::call_virtual(&result,
                                  group, thread_group,
                                  vmSymbols::uncaughtException_name(),
                                  vmSymbols::thread_throwable_void_signature(),
                                  threadObj,           // Arg 1
                                  uncaught_exception,  // Arg 2
                                  THREAD);
        }
        if (HAS_PENDING_EXCEPTION) {
          ResourceMark rm(this);
          jio_fprintf(defaultStream::error_stream(),
                "\nException: %s thrown from the UncaughtExceptionHandler"
                " in thread \"%s\"\n",
                Klass::cast(pending_exception()->klass())->external_name(),
                get_thread_name());
          CLEAR_PENDING_EXCEPTION;
        }
      }
    }

    // Call Thread.exit(). We try 3 times in case we got another Thread.stop during
    // the execution of the method. If that is not enough, then we don't really care. Thread.stop
    // is deprecated anyhow.
    { int count = 3;
      while (java_lang_Thread::threadGroup(threadObj()) != NULL && (count-- > 0)) {
        EXCEPTION_MARK;
        JavaValue result(T_VOID);
        KlassHandle thread_klass(THREAD, SystemDictionary::Thread_klass());
        JavaCalls::call_virtual(&result,
                              threadObj, thread_klass,
                              vmSymbols::exit_method_name(),
                              vmSymbols::void_method_signature(),
                              THREAD);
        CLEAR_PENDING_EXCEPTION;
      }
    }

    // notify JVMTI
    if (JvmtiExport::should_post_thread_life()) {
      JvmtiExport::post_thread_end(this);
    }

    // We have notified the agents that we are exiting, before we go on,
    // we must check for a pending external suspend request and honor it
    // in order to not surprise the thread that made the suspend request.
    while (true) {
      {
        MutexLockerEx ml(SR_lock(), Mutex::_no_safepoint_check_flag);
        if (!is_external_suspend()) {
          set_terminated(_thread_exiting);
          ThreadService::current_thread_exiting(this);
          break;
        }
        // Implied else:
        // Things get a little tricky here. We have a pending external
        // suspend request, but we are holding the SR_lock so we
        // can't just self-suspend. So we temporarily drop the lock
        // and then self-suspend.
      }

      ThreadBlockInVM tbivm(this);
      java_suspend_self();

      // We're done with this suspend request, but we have to loop around
      // and check again. Eventually we will get SR_lock without a pending
      // external suspend request and will be able to mark ourselves as
      // exiting.
    }
    // no more external suspends are allowed at this point
  } else {
    // before_exit() has already posted JVMTI THREAD_END events
  }

  // Notify waiters on thread object. This has to be done after exit() is called
  // on the thread (if the thread is the last thread in a daemon ThreadGroup the
  // group should have the destroyed bit set before waiters are notified).
  ensure_join(this);
  assert(!this->has_pending_exception(), "ensure_join should have cleared");

  // 6282335 JNI DetachCurrentThread spec states that all Java monitors
  // held by this thread must be released.  A detach operation must only
  // get here if there are no Java frames on the stack.  Therefore, any
  // owned monitors at this point MUST be JNI-acquired monitors which are
  // pre-inflated and in the monitor cache.
  //
  // ensure_join() ignores IllegalThreadStateExceptions, and so does this.
  if (exit_type == jni_detach && JNIDetachReleasesMonitors) {
    assert(!this->has_last_Java_frame(), "detaching with Java frames?");
    ObjectSynchronizer::release_monitors_owned_by_thread(this);
    assert(!this->has_pending_exception(), "release_monitors should have cleared");
  }

  // These things needs to be done while we are still a Java Thread. Make sure that thread
  // is in a consistent state, in case GC happens
  assert(_privileged_stack_top == NULL, "must be NULL when we get here");

  if (active_handles() != NULL) {
    JNIHandleBlock* block = active_handles();
    set_active_handles(NULL);
    JNIHandleBlock::release_block(block);
  }

  if (free_handle_block() != NULL) {
    JNIHandleBlock* block = free_handle_block();
    set_free_handle_block(NULL);
    JNIHandleBlock::release_block(block);
  }

  // These have to be removed while this is still a valid thread.
  remove_stack_guard_pages();

  if (UseTLAB) {
    tlab().make_parsable(true);  // retire TLAB
  }

  if (JvmtiEnv::environments_might_exist()) {
    JvmtiExport::cleanup_thread(this);
  }

#ifndef SERIALGC
  // We must flush G1-related buffers before removing a thread from
  // the list of active threads.
  if (UseG1GC) {
    flush_barrier_queues();
  }
#endif

  // Remove from list of active threads list, and notify VM thread if we are the last non-daemon thread
  Threads::remove(this);
}

#ifndef SERIALGC
// Flush G1-related queues.
void JavaThread::flush_barrier_queues() {
  satb_mark_queue().flush();
  dirty_card_queue().flush();
}

void JavaThread::initialize_queues() {
  assert(!SafepointSynchronize::is_at_safepoint(),
         "we should not be at a safepoint");

  ObjPtrQueue& satb_queue = satb_mark_queue();
  SATBMarkQueueSet& satb_queue_set = satb_mark_queue_set();
  // The SATB queue should have been constructed with its active
  // field set to false.
  assert(!satb_queue.is_active(), "SATB queue should not be active");
  assert(satb_queue.is_empty(), "SATB queue should be empty");
  // If we are creating the thread during a marking cycle, we should
  // set the active field of the SATB queue to true.
  if (satb_queue_set.is_active()) {
    satb_queue.set_active(true);
  }

  DirtyCardQueue& dirty_queue = dirty_card_queue();
  // The dirty card queue should have been constructed with its
  // active field set to true.
  assert(dirty_queue.is_active(), "dirty card queue should be active");
}
#endif // !SERIALGC

void JavaThread::cleanup_failed_attach_current_thread() {
  if (get_thread_profiler() != NULL) {
    get_thread_profiler()->disengage();
    ResourceMark rm;
    get_thread_profiler()->print(get_thread_name());
  }

  if (active_handles() != NULL) {
    JNIHandleBlock* block = active_handles();
    set_active_handles(NULL);
    JNIHandleBlock::release_block(block);
  }

  if (free_handle_block() != NULL) {
    JNIHandleBlock* block = free_handle_block();
    set_free_handle_block(NULL);
    JNIHandleBlock::release_block(block);
  }

  // These have to be removed while this is still a valid thread.
  remove_stack_guard_pages();

  if (UseTLAB) {
    tlab().make_parsable(true);  // retire TLAB, if any
  }

#ifndef SERIALGC
  if (UseG1GC) {
    flush_barrier_queues();
  }
#endif

  Threads::remove(this);
  delete this;
}




JavaThread* JavaThread::active() {
  Thread* thread = ThreadLocalStorage::thread();
  assert(thread != NULL, "just checking");
  if (thread->is_Java_thread()) {
    return (JavaThread*) thread;
  } else {
    assert(thread->is_VM_thread(), "this must be a vm thread");
    VM_Operation* op = ((VMThread*) thread)->vm_operation();
    JavaThread *ret=op == NULL ? NULL : (JavaThread *)op->calling_thread();
    assert(ret->is_Java_thread(), "must be a Java thread");
    return ret;
  }
}

bool JavaThread::is_lock_owned(address adr) const {
  if (Thread::is_lock_owned(adr)) return true;

  for (MonitorChunk* chunk = monitor_chunks(); chunk != NULL; chunk = chunk->next()) {
    if (chunk->contains(adr)) return true;
  }

  return false;
}


void JavaThread::add_monitor_chunk(MonitorChunk* chunk) {
  chunk->set_next(monitor_chunks());
  set_monitor_chunks(chunk);
}

void JavaThread::remove_monitor_chunk(MonitorChunk* chunk) {
  guarantee(monitor_chunks() != NULL, "must be non empty");
  if (monitor_chunks() == chunk) {
    set_monitor_chunks(chunk->next());
  } else {
    MonitorChunk* prev = monitor_chunks();
    while (prev->next() != chunk) prev = prev->next();
    prev->set_next(chunk->next());
  }
}

// JVM support.

// Note: this function shouldn't block if it's called in
// _thread_in_native_trans state (such as from
// check_special_condition_for_native_trans()).
void JavaThread::check_and_handle_async_exceptions(bool check_unsafe_error) {

  if (has_last_Java_frame() && has_async_condition()) {
    // If we are at a polling page safepoint (not a poll return)
    // then we must defer async exception because live registers
    // will be clobbered by the exception path. Poll return is
    // ok because the call we a returning from already collides
    // with exception handling registers and so there is no issue.
    // (The exception handling path kills call result registers but
    //  this is ok since the exception kills the result anyway).

    if (is_at_poll_safepoint()) {
      // if the code we are returning to has deoptimized we must defer
      // the exception otherwise live registers get clobbered on the
      // exception path before deoptimization is able to retrieve them.
      //
      RegisterMap map(this, false);
      frame caller_fr = last_frame().sender(&map);
      assert(caller_fr.is_compiled_frame(), "what?");
      if (caller_fr.is_deoptimized_frame()) {
        if (TraceExceptions) {
          ResourceMark rm;
          tty->print_cr("deferred async exception at compiled safepoint");
        }
        return;
      }
    }
  }

  JavaThread::AsyncRequests condition = clear_special_runtime_exit_condition();
  if (condition == _no_async_condition) {
    // Conditions have changed since has_special_runtime_exit_condition()
    // was called:
    // - if we were here only because of an external suspend request,
    //   then that was taken care of above (or cancelled) so we are done
    // - if we were here because of another async request, then it has
    //   been cleared between the has_special_runtime_exit_condition()
    //   and now so again we are done
    return;
  }

  // Check for pending async. exception
  if (_pending_async_exception != NULL) {
    // Only overwrite an already pending exception, if it is not a threadDeath.
    if (!has_pending_exception() || !pending_exception()->is_a(SystemDictionary::ThreadDeath_klass())) {

      // We cannot call Exceptions::_throw(...) here because we cannot block
      set_pending_exception(_pending_async_exception, __FILE__, __LINE__);

      if (TraceExceptions) {
        ResourceMark rm;
        tty->print("Async. exception installed at runtime exit (" INTPTR_FORMAT ")", this);
        if (has_last_Java_frame() ) {
          frame f = last_frame();
          tty->print(" (pc: " INTPTR_FORMAT " sp: " INTPTR_FORMAT " )", f.pc(), f.sp());
        }
        tty->print_cr(" of type: %s", instanceKlass::cast(_pending_async_exception->klass())->external_name());
      }
      _pending_async_exception = NULL;
      clear_has_async_exception();
    }
  }

  if (check_unsafe_error &&
      condition == _async_unsafe_access_error && !has_pending_exception()) {
    condition = _no_async_condition;  // done
    switch (thread_state()) {
    case _thread_in_vm:
      {
        JavaThread* THREAD = this;
        THROW_MSG(vmSymbols::java_lang_InternalError(), "a fault occurred in an unsafe memory access operation");
      }
    case _thread_in_native:
      {
        ThreadInVMfromNative tiv(this);
        JavaThread* THREAD = this;
        THROW_MSG(vmSymbols::java_lang_InternalError(), "a fault occurred in an unsafe memory access operation");
      }
    case _thread_in_Java:
      {
        ThreadInVMfromJava tiv(this);
        JavaThread* THREAD = this;
        THROW_MSG(vmSymbols::java_lang_InternalError(), "a fault occurred in a recent unsafe memory access operation in compiled Java code");
      }
    default:
      ShouldNotReachHere();
    }
  }

  assert(condition == _no_async_condition || has_pending_exception() ||
         (!check_unsafe_error && condition == _async_unsafe_access_error),
         "must have handled the async condition, if no exception");
}

void JavaThread::handle_special_runtime_exit_condition(bool check_asyncs) {
  //
  // Check for pending external suspend. Internal suspend requests do
  // not use handle_special_runtime_exit_condition().
  // If JNIEnv proxies are allowed, don't self-suspend if the target
  // thread is not the current thread. In older versions of jdbx, jdbx
  // threads could call into the VM with another thread's JNIEnv so we
  // can be here operating on behalf of a suspended thread (4432884).
  bool do_self_suspend = is_external_suspend_with_lock();
  if (do_self_suspend && (!AllowJNIEnvProxy || this == JavaThread::current())) {
    //
    // Because thread is external suspended the safepoint code will count
    // thread as at a safepoint. This can be odd because we can be here
    // as _thread_in_Java which would normally transition to _thread_blocked
    // at a safepoint. We would like to mark the thread as _thread_blocked
    // before calling java_suspend_self like all other callers of it but
    // we must then observe proper safepoint protocol. (We can't leave
    // _thread_blocked with a safepoint in progress). However we can be
    // here as _thread_in_native_trans so we can't use a normal transition
    // constructor/destructor pair because they assert on that type of
    // transition. We could do something like:
    //
    // JavaThreadState state = thread_state();
    // set_thread_state(_thread_in_vm);
    // {
    //   ThreadBlockInVM tbivm(this);
    //   java_suspend_self()
    // }
    // set_thread_state(_thread_in_vm_trans);
    // if (safepoint) block;
    // set_thread_state(state);
    //
    // but that is pretty messy. Instead we just go with the way the
    // code has worked before and note that this is the only path to
    // java_suspend_self that doesn't put the thread in _thread_blocked
    // mode.

    frame_anchor()->make_walkable(this);
    java_suspend_self();

    // We might be here for reasons in addition to the self-suspend request
    // so check for other async requests.
  }

  if (check_asyncs) {
    check_and_handle_async_exceptions();
  }
}

void JavaThread::send_thread_stop(oop java_throwable)  {
  assert(Thread::current()->is_VM_thread(), "should be in the vm thread");
  assert(Threads_lock->is_locked(), "Threads_lock should be locked by safepoint code");
  assert(SafepointSynchronize::is_at_safepoint(), "all threads are stopped");

  // Do not throw asynchronous exceptions against the compiler thread
  // (the compiler thread should not be a Java thread -- fix in 1.4.2)
  if (is_Compiler_thread()) return;

  {
    // Actually throw the Throwable against the target Thread - however
    // only if there is no thread death exception installed already.
    if (_pending_async_exception == NULL || !_pending_async_exception->is_a(SystemDictionary::ThreadDeath_klass())) {
      // If the topmost frame is a runtime stub, then we are calling into
      // OptoRuntime from compiled code. Some runtime stubs (new, monitor_exit..)
      // must deoptimize the caller before continuing, as the compiled  exception handler table
      // may not be valid
      if (has_last_Java_frame()) {
        frame f = last_frame();
        if (f.is_runtime_frame() || f.is_safepoint_blob_frame()) {
          // BiasedLocking needs an updated RegisterMap for the revoke monitors pass
          RegisterMap reg_map(this, UseBiasedLocking);
          frame compiled_frame = f.sender(&reg_map);
          if (compiled_frame.can_be_deoptimized()) {
            Deoptimization::deoptimize(this, compiled_frame, &reg_map);
          }
        }
      }

      // Set async. pending exception in thread.
      set_pending_async_exception(java_throwable);

      if (TraceExceptions) {
       ResourceMark rm;
       tty->print_cr("Pending Async. exception installed of type: %s", instanceKlass::cast(_pending_async_exception->klass())->external_name());
      }
      // for AbortVMOnException flag
      NOT_PRODUCT(Exceptions::debug_check_abort(instanceKlass::cast(_pending_async_exception->klass())->external_name()));
    }
  }


  // Interrupt thread so it will wake up from a potential wait()
  Thread::interrupt(this);
}

// External suspension mechanism.
//
// Tell the VM to suspend a thread when ever it knows that it does not hold on
// to any VM_locks and it is at a transition
// Self-suspension will happen on the transition out of the vm.
// Catch "this" coming in from JNIEnv pointers when the thread has been freed
//
// Guarantees on return:
//   + Target thread will not execute any new bytecode (that's why we need to
//     force a safepoint)
//   + Target thread will not enter any new monitors
//
void JavaThread::java_suspend() {
  { MutexLocker mu(Threads_lock);
    if (!Threads::includes(this) || is_exiting() || this->threadObj() == NULL) {
       return;
    }
  }

  { MutexLockerEx ml(SR_lock(), Mutex::_no_safepoint_check_flag);
    if (!is_external_suspend()) {
      // a racing resume has cancelled us; bail out now
      return;
    }

    // suspend is done
    uint32_t debug_bits = 0;
    // Warning: is_ext_suspend_completed() may temporarily drop the
    // SR_lock to allow the thread to reach a stable thread state if
    // it is currently in a transient thread state.
    if (is_ext_suspend_completed(false /* !called_by_wait */,
                                 SuspendRetryDelay, &debug_bits) ) {
      return;
    }
  }

  VM_ForceSafepoint vm_suspend;
  VMThread::execute(&vm_suspend);
}

// Part II of external suspension.
// A JavaThread self suspends when it detects a pending external suspend
// request. This is usually on transitions. It is also done in places
// where continuing to the next transition would surprise the caller,
// e.g., monitor entry.
//
// Returns the number of times that the thread self-suspended.
//
// Note: DO NOT call java_suspend_self() when you just want to block current
//       thread. java_suspend_self() is the second stage of cooperative
//       suspension for external suspend requests and should only be used
//       to complete an external suspend request.
//
int JavaThread::java_suspend_self() {
  int ret = 0;

  // we are in the process of exiting so don't suspend
  if (is_exiting()) {
     clear_external_suspend();
     return ret;
  }

  assert(_anchor.walkable() ||
    (is_Java_thread() && !((JavaThread*)this)->has_last_Java_frame()),
    "must have walkable stack");

  MutexLockerEx ml(SR_lock(), Mutex::_no_safepoint_check_flag);

  assert(!this->is_ext_suspended(),
    "a thread trying to self-suspend should not already be suspended");

  if (this->is_suspend_equivalent()) {
    // If we are self-suspending as a result of the lifting of a
    // suspend equivalent condition, then the suspend_equivalent
    // flag is not cleared until we set the ext_suspended flag so
    // that wait_for_ext_suspend_completion() returns consistent
    // results.
    this->clear_suspend_equivalent();
  }

  // A racing resume may have cancelled us before we grabbed SR_lock
  // above. Or another external suspend request could be waiting for us
  // by the time we return from SR_lock()->wait(). The thread
  // that requested the suspension may already be trying to walk our
  // stack and if we return now, we can change the stack out from under
  // it. This would be a "bad thing (TM)" and cause the stack walker
  // to crash. We stay self-suspended until there are no more pending
  // external suspend requests.
  while (is_external_suspend()) {
    ret++;
    this->set_ext_suspended();

    // _ext_suspended flag is cleared by java_resume()
    while (is_ext_suspended()) {
      this->SR_lock()->wait(Mutex::_no_safepoint_check_flag);
    }
  }

  return ret;
}

#ifdef ASSERT
// verify the JavaThread has not yet been published in the Threads::list, and
// hence doesn't need protection from concurrent access at this stage
void JavaThread::verify_not_published() {
  if (!Threads_lock->owned_by_self()) {
   MutexLockerEx ml(Threads_lock,  Mutex::_no_safepoint_check_flag);
   assert( !Threads::includes(this),
           "java thread shouldn't have been published yet!");
  }
  else {
   assert( !Threads::includes(this),
           "java thread shouldn't have been published yet!");
  }
}
#endif

// Slow path when the native==>VM/Java barriers detect a safepoint is in
// progress or when _suspend_flags is non-zero.
// Current thread needs to self-suspend if there is a suspend request and/or
// block if a safepoint is in progress.
// Async exception ISN'T checked.
// Note only the ThreadInVMfromNative transition can call this function
// directly and when thread state is _thread_in_native_trans
void JavaThread::check_safepoint_and_suspend_for_native_trans(JavaThread *thread) {
  assert(thread->thread_state() == _thread_in_native_trans, "wrong state");

  JavaThread *curJT = JavaThread::current();
  bool do_self_suspend = thread->is_external_suspend();

  assert(!curJT->has_last_Java_frame() || curJT->frame_anchor()->walkable(), "Unwalkable stack in native->vm transition");

  // If JNIEnv proxies are allowed, don't self-suspend if the target
  // thread is not the current thread. In older versions of jdbx, jdbx
  // threads could call into the VM with another thread's JNIEnv so we
  // can be here operating on behalf of a suspended thread (4432884).
  if (do_self_suspend && (!AllowJNIEnvProxy || curJT == thread)) {
    JavaThreadState state = thread->thread_state();

    // We mark this thread_blocked state as a suspend-equivalent so
    // that a caller to is_ext_suspend_completed() won't be confused.
    // The suspend-equivalent state is cleared by java_suspend_self().
    thread->set_suspend_equivalent();

    // If the safepoint code sees the _thread_in_native_trans state, it will
    // wait until the thread changes to other thread state. There is no
    // guarantee on how soon we can obtain the SR_lock and complete the
    // self-suspend request. It would be a bad idea to let safepoint wait for
    // too long. Temporarily change the state to _thread_blocked to
    // let the VM thread know that this thread is ready for GC. The problem
    // of changing thread state is that safepoint could happen just after
    // java_suspend_self() returns after being resumed, and VM thread will
    // see the _thread_blocked state. We must check for safepoint
    // after restoring the state and make sure we won't leave while a safepoint
    // is in progress.
    thread->set_thread_state(_thread_blocked);
    thread->java_suspend_self();
    thread->set_thread_state(state);
    // Make sure new state is seen by VM thread
    if (os::is_MP()) {
      if (UseMembar) {
        // Force a fence between the write above and read below
        OrderAccess::fence();
      } else {
        // Must use this rather than serialization page in particular on Windows
        InterfaceSupport::serialize_memory(thread);
      }
    }
  }

  if (SafepointSynchronize::do_call_back()) {
    // If we are safepointing, then block the caller which may not be
    // the same as the target thread (see above).
    SafepointSynchronize::block(curJT);
  }

  if (thread->is_deopt_suspend()) {
    thread->clear_deopt_suspend();
    RegisterMap map(thread, false);
    frame f = thread->last_frame();
    while ( f.id() != thread->must_deopt_id() && ! f.is_first_frame()) {
      f = f.sender(&map);
    }
    if (f.id() == thread->must_deopt_id()) {
      thread->clear_must_deopt_id();
      f.deoptimize(thread);
    } else {
      fatal("missed deoptimization!");
    }
  }
}

// Slow path when the native==>VM/Java barriers detect a safepoint is in
// progress or when _suspend_flags is non-zero.
// Current thread needs to self-suspend if there is a suspend request and/or
// block if a safepoint is in progress.
// Also check for pending async exception (not including unsafe access error).
// Note only the native==>VM/Java barriers can call this function and when
// thread state is _thread_in_native_trans.
void JavaThread::check_special_condition_for_native_trans(JavaThread *thread) {
  check_safepoint_and_suspend_for_native_trans(thread);

  if (thread->has_async_exception()) {
    // We are in _thread_in_native_trans state, don't handle unsafe
    // access error since that may block.
    thread->check_and_handle_async_exceptions(false);
  }
}

// We need to guarantee the Threads_lock here, since resumes are not
// allowed during safepoint synchronization
// Can only resume from an external suspension
void JavaThread::java_resume() {
  assert_locked_or_safepoint(Threads_lock);

  // Sanity check: thread is gone, has started exiting or the thread
  // was not externally suspended.
  if (!Threads::includes(this) || is_exiting() || !is_external_suspend()) {
    return;
  }

  MutexLockerEx ml(SR_lock(), Mutex::_no_safepoint_check_flag);

  clear_external_suspend();

  if (is_ext_suspended()) {
    clear_ext_suspended();
    SR_lock()->notify_all();
  }
}

void JavaThread::create_stack_guard_pages() {
  if (! os::uses_stack_guard_pages() || _stack_guard_state != stack_guard_unused) return;
  address low_addr = stack_base() - stack_size();
  size_t len = (StackYellowPages + StackRedPages) * os::vm_page_size();

  int allocate = os::allocate_stack_guard_pages();
  // warning("Guarding at " PTR_FORMAT " for len " SIZE_FORMAT "\n", low_addr, len);

  if (allocate && !os::create_stack_guard_pages((char *) low_addr, len)) {
    warning("Attempt to allocate stack guard pages failed.");
    return;
  }

  if (os::guard_memory((char *) low_addr, len)) {
    _stack_guard_state = stack_guard_enabled;
  } else {
    warning("Attempt to protect stack guard pages failed.");
    if (os::uncommit_memory((char *) low_addr, len)) {
      warning("Attempt to deallocate stack guard pages failed.");
    }
  }
}

void JavaThread::remove_stack_guard_pages() {
  if (_stack_guard_state == stack_guard_unused) return;
  address low_addr = stack_base() - stack_size();
  size_t len = (StackYellowPages + StackRedPages) * os::vm_page_size();

  if (os::allocate_stack_guard_pages()) {
    if (os::remove_stack_guard_pages((char *) low_addr, len)) {
      _stack_guard_state = stack_guard_unused;
    } else {
      warning("Attempt to deallocate stack guard pages failed.");
    }
  } else {
    if (_stack_guard_state == stack_guard_unused) return;
    if (os::unguard_memory((char *) low_addr, len)) {
      _stack_guard_state = stack_guard_unused;
    } else {
        warning("Attempt to unprotect stack guard pages failed.");
    }
  }
}

void JavaThread::enable_stack_yellow_zone() {
  assert(_stack_guard_state != stack_guard_unused, "must be using guard pages.");
  assert(_stack_guard_state != stack_guard_enabled, "already enabled");

  // The base notation is from the stacks point of view, growing downward.
  // We need to adjust it to work correctly with guard_memory()
  address base = stack_yellow_zone_base() - stack_yellow_zone_size();

  guarantee(base < stack_base(),"Error calculating stack yellow zone");
  guarantee(base < os::current_stack_pointer(),"Error calculating stack yellow zone");

  if (os::guard_memory((char *) base, stack_yellow_zone_size())) {
    _stack_guard_state = stack_guard_enabled;
  } else {
    warning("Attempt to guard stack yellow zone failed.");
  }
  enable_register_stack_guard();
}

void JavaThread::disable_stack_yellow_zone() {
  assert(_stack_guard_state != stack_guard_unused, "must be using guard pages.");
  assert(_stack_guard_state != stack_guard_yellow_disabled, "already disabled");

  // Simply return if called for a thread that does not use guard pages.
  if (_stack_guard_state == stack_guard_unused) return;

  // The base notation is from the stacks point of view, growing downward.
  // We need to adjust it to work correctly with guard_memory()
  address base = stack_yellow_zone_base() - stack_yellow_zone_size();

  if (os::unguard_memory((char *)base, stack_yellow_zone_size())) {
    _stack_guard_state = stack_guard_yellow_disabled;
  } else {
    warning("Attempt to unguard stack yellow zone failed.");
  }
  disable_register_stack_guard();
}

void JavaThread::enable_stack_red_zone() {
  // The base notation is from the stacks point of view, growing downward.
  // We need to adjust it to work correctly with guard_memory()
  assert(_stack_guard_state != stack_guard_unused, "must be using guard pages.");
  address base = stack_red_zone_base() - stack_red_zone_size();

  guarantee(base < stack_base(),"Error calculating stack red zone");
  guarantee(base < os::current_stack_pointer(),"Error calculating stack red zone");

  if(!os::guard_memory((char *) base, stack_red_zone_size())) {
    warning("Attempt to guard stack red zone failed.");
  }
}

void JavaThread::disable_stack_red_zone() {
  // The base notation is from the stacks point of view, growing downward.
  // We need to adjust it to work correctly with guard_memory()
  assert(_stack_guard_state != stack_guard_unused, "must be using guard pages.");
  address base = stack_red_zone_base() - stack_red_zone_size();
  if (!os::unguard_memory((char *)base, stack_red_zone_size())) {
    warning("Attempt to unguard stack red zone failed.");
  }
}

void JavaThread::frames_do(void f(frame*, const RegisterMap* map)) {
  // ignore is there is no stack
  if (!has_last_Java_frame()) return;
  // traverse the stack frames. Starts from top frame.
  for(StackFrameStream fst(this); !fst.is_done(); fst.next()) {
    frame* fr = fst.current();
    f(fr, fst.register_map());
  }
}


#ifndef PRODUCT
// Deoptimization
// Function for testing deoptimization
void JavaThread::deoptimize() {
  // BiasedLocking needs an updated RegisterMap for the revoke monitors pass
  StackFrameStream fst(this, UseBiasedLocking);
  bool deopt = false;           // Dump stack only if a deopt actually happens.
  bool only_at = strlen(DeoptimizeOnlyAt) > 0;
  // Iterate over all frames in the thread and deoptimize
  for(; !fst.is_done(); fst.next()) {
    if(fst.current()->can_be_deoptimized()) {

      if (only_at) {
        // Deoptimize only at particular bcis.  DeoptimizeOnlyAt
        // consists of comma or carriage return separated numbers so
        // search for the current bci in that string.
        address pc = fst.current()->pc();
        nmethod* nm =  (nmethod*) fst.current()->cb();
        ScopeDesc* sd = nm->scope_desc_at( pc);
        char buffer[8];
        jio_snprintf(buffer, sizeof(buffer), "%d", sd->bci());
        size_t len = strlen(buffer);
        const char * found = strstr(DeoptimizeOnlyAt, buffer);
        while (found != NULL) {
          if ((found[len] == ',' || found[len] == '\n' || found[len] == '\0') &&
              (found == DeoptimizeOnlyAt || found[-1] == ',' || found[-1] == '\n')) {
            // Check that the bci found is bracketed by terminators.
            break;
          }
          found = strstr(found + 1, buffer);
        }
        if (!found) {
          continue;
        }
      }

      if (DebugDeoptimization && !deopt) {
        deopt = true; // One-time only print before deopt
        tty->print_cr("[BEFORE Deoptimization]");
        trace_frames();
        trace_stack();
      }
      Deoptimization::deoptimize(this, *fst.current(), fst.register_map());
    }
  }

  if (DebugDeoptimization && deopt) {
    tty->print_cr("[AFTER Deoptimization]");
    trace_frames();
  }
}


// Make zombies
void JavaThread::make_zombies() {
  for(StackFrameStream fst(this); !fst.is_done(); fst.next()) {
    if (fst.current()->can_be_deoptimized()) {
      // it is a Java nmethod
      nmethod* nm = CodeCache::find_nmethod(fst.current()->pc());
      nm->make_not_entrant();
    }
  }
}
#endif // PRODUCT


void JavaThread::deoptimized_wrt_marked_nmethods() {
  if (!has_last_Java_frame()) return;
  // BiasedLocking needs an updated RegisterMap for the revoke monitors pass
  StackFrameStream fst(this, UseBiasedLocking);
  for(; !fst.is_done(); fst.next()) {
    if (fst.current()->should_be_deoptimized()) {
      Deoptimization::deoptimize(this, *fst.current(), fst.register_map());
    }
  }
}


// GC support
static void frame_gc_epilogue(frame* f, const RegisterMap* map) { f->gc_epilogue(); }

void JavaThread::gc_epilogue() {
  frames_do(frame_gc_epilogue);
}


static void frame_gc_prologue(frame* f, const RegisterMap* map) { f->gc_prologue(); }

void JavaThread::gc_prologue() {
  frames_do(frame_gc_prologue);
}

// If the caller is a NamedThread, then remember, in the current scope,
// the given JavaThread in its _processed_thread field.
class RememberProcessedThread: public StackObj {
  NamedThread* _cur_thr;
public:
  RememberProcessedThread(JavaThread* jthr) {
    Thread* thread = Thread::current();
    if (thread->is_Named_thread()) {
      _cur_thr = (NamedThread *)thread;
      _cur_thr->set_processed_thread(jthr);
    } else {
      _cur_thr = NULL;
    }
  }

  ~RememberProcessedThread() {
    if (_cur_thr) {
      _cur_thr->set_processed_thread(NULL);
    }
  }
};

void JavaThread::oops_do(OopClosure* f, CodeBlobClosure* cf) {
  // Verify that the deferred card marks have been flushed.
  assert(deferred_card_mark().is_empty(), "Should be empty during GC");

  // The ThreadProfiler oops_do is done from FlatProfiler::oops_do
  // since there may be more than one thread using each ThreadProfiler.

  // Traverse the GCHandles
  Thread::oops_do(f, cf);

  assert( (!has_last_Java_frame() && java_call_counter() == 0) ||
          (has_last_Java_frame() && java_call_counter() > 0), "wrong java_sp info!");

  if (has_last_Java_frame()) {
    // Record JavaThread to GC thread
    RememberProcessedThread rpt(this);

    // Traverse the privileged stack
    if (_privileged_stack_top != NULL) {
      _privileged_stack_top->oops_do(f);
    }

    // traverse the registered growable array
    if (_array_for_gc != NULL) {
      for (int index = 0; index < _array_for_gc->length(); index++) {
        f->do_oop(_array_for_gc->adr_at(index));
      }
    }

    // Traverse the monitor chunks
    for (MonitorChunk* chunk = monitor_chunks(); chunk != NULL; chunk = chunk->next()) {
      chunk->oops_do(f);
    }

    // Traverse the execution stack
    for(StackFrameStream fst(this); !fst.is_done(); fst.next()) {
      fst.current()->oops_do(f, cf, fst.register_map());
    }
  }

  // callee_target is never live across a gc point so NULL it here should
  // it still contain a methdOop.

  set_callee_target(NULL);

  assert(vframe_array_head() == NULL, "deopt in progress at a safepoint!");
  // If we have deferred set_locals there might be oops waiting to be
  // written
  GrowableArray<jvmtiDeferredLocalVariableSet*>* list = deferred_locals();
  if (list != NULL) {
    for (int i = 0; i < list->length(); i++) {
      list->at(i)->oops_do(f);
    }
  }

  // Traverse instance variables at the end since the GC may be moving things
  // around using this function
  f->do_oop((oop*) &_threadObj);
  f->do_oop((oop*) &_vm_result);
  f->do_oop((oop*) &_vm_result_2);
  f->do_oop((oop*) &_exception_oop);
  f->do_oop((oop*) &_pending_async_exception);

  if (jvmti_thread_state() != NULL) {
    jvmti_thread_state()->oops_do(f);
  }
}

void JavaThread::nmethods_do(CodeBlobClosure* cf) {
  Thread::nmethods_do(cf);  // (super method is a no-op)

  assert( (!has_last_Java_frame() && java_call_counter() == 0) ||
          (has_last_Java_frame() && java_call_counter() > 0), "wrong java_sp info!");

  if (has_last_Java_frame()) {
    // Traverse the execution stack
    for(StackFrameStream fst(this); !fst.is_done(); fst.next()) {
      fst.current()->nmethods_do(cf);
    }
  }
}

// Printing
const char* _get_thread_state_name(JavaThreadState _thread_state) {
  switch (_thread_state) {
  case _thread_uninitialized:     return "_thread_uninitialized";
  case _thread_new:               return "_thread_new";
  case _thread_new_trans:         return "_thread_new_trans";
  case _thread_in_native:         return "_thread_in_native";
  case _thread_in_native_trans:   return "_thread_in_native_trans";
  case _thread_in_vm:             return "_thread_in_vm";
  case _thread_in_vm_trans:       return "_thread_in_vm_trans";
  case _thread_in_Java:           return "_thread_in_Java";
  case _thread_in_Java_trans:     return "_thread_in_Java_trans";
  case _thread_blocked:           return "_thread_blocked";
  case _thread_blocked_trans:     return "_thread_blocked_trans";
  default:                        return "unknown thread state";
  }
}

#ifndef PRODUCT
void JavaThread::print_thread_state_on(outputStream *st) const {
  st->print_cr("   JavaThread state: %s", _get_thread_state_name(_thread_state));
};
void JavaThread::print_thread_state() const {
  print_thread_state_on(tty);
};
#endif // PRODUCT

// Called by Threads::print() for VM_PrintThreads operation
void JavaThread::print_on(outputStream *st) const {
  st->print("\"%s\" ", get_thread_name());
  oop thread_oop = threadObj();
  if (thread_oop != NULL && java_lang_Thread::is_daemon(thread_oop))  st->print("daemon ");
  Thread::print_on(st);
  // print guess for valid stack memory region (assume 4K pages); helps lock debugging
  st->print_cr("[" INTPTR_FORMAT "]", (intptr_t)last_Java_sp() & ~right_n_bits(12));
  if (thread_oop != NULL && JDK_Version::is_gte_jdk15x_version()) {
    st->print_cr("   java.lang.Thread.State: %s", java_lang_Thread::thread_status_name(thread_oop));
  }
#ifndef PRODUCT
  print_thread_state_on(st);
  _safepoint_state->print_on(st);
#endif // PRODUCT
}

// Called by fatal error handler. The difference between this and
// JavaThread::print() is that we can't grab lock or allocate memory.
void JavaThread::print_on_error(outputStream* st, char *buf, int buflen) const {
  st->print("JavaThread \"%s\"",  get_thread_name_string(buf, buflen));
  oop thread_obj = threadObj();
  if (thread_obj != NULL) {
     if (java_lang_Thread::is_daemon(thread_obj)) st->print(" daemon");
  }
  st->print(" [");
  st->print("%s", _get_thread_state_name(_thread_state));
  if (osthread()) {
    st->print(", id=%d", osthread()->thread_id());
  }
  st->print(", stack(" PTR_FORMAT "," PTR_FORMAT ")",
            _stack_base - _stack_size, _stack_base);
  st->print("]");
  return;
}

// Verification

static void frame_verify(frame* f, const RegisterMap *map) { f->verify(map); }

void JavaThread::verify() {
  // Verify oops in the thread.
  oops_do(&VerifyOopClosure::verify_oop, NULL);

  // Verify the stack frames.
  frames_do(frame_verify);
}

// CR 6300358 (sub-CR 2137150)
// Most callers of this method assume that it can't return NULL but a
// thread may not have a name whilst it is in the process of attaching to
// the VM - see CR 6412693, and there are places where a JavaThread can be
// seen prior to having it's threadObj set (eg JNI attaching threads and
// if vm exit occurs during initialization). These cases can all be accounted
// for such that this method never returns NULL.
const char* JavaThread::get_thread_name() const {
#ifdef ASSERT
  // early safepoints can hit while current thread does not yet have TLS
  if (!SafepointSynchronize::is_at_safepoint()) {
    Thread *cur = Thread::current();
    if (!(cur->is_Java_thread() && cur == this)) {
      // Current JavaThreads are allowed to get their own name without
      // the Threads_lock.
      assert_locked_or_safepoint(Threads_lock);
    }
  }
#endif // ASSERT
    return get_thread_name_string();
}

// Returns a non-NULL representation of this thread's name, or a suitable
// descriptive string if there is no set name
const char* JavaThread::get_thread_name_string(char* buf, int buflen) const {
  const char* name_str;
  oop thread_obj = threadObj();
  if (thread_obj != NULL) {
    typeArrayOop name = java_lang_Thread::name(thread_obj);
    if (name != NULL) {
      if (buf == NULL) {
        name_str = UNICODE::as_utf8((jchar*) name->base(T_CHAR), name->length());
      }
      else {
        name_str = UNICODE::as_utf8((jchar*) name->base(T_CHAR), name->length(), buf, buflen);
      }
    }
    else if (is_attaching()) { // workaround for 6412693 - see 6404306
      name_str = "<no-name - thread is attaching>";
    }
    else {
      name_str = Thread::name();
    }
  }
  else {
    name_str = Thread::name();
  }
  assert(name_str != NULL, "unexpected NULL thread name");
  return name_str;
}


const char* JavaThread::get_threadgroup_name() const {
  debug_only(if (JavaThread::current() != this) assert_locked_or_safepoint(Threads_lock);)
  oop thread_obj = threadObj();
  if (thread_obj != NULL) {
    oop thread_group = java_lang_Thread::threadGroup(thread_obj);
    if (thread_group != NULL) {
      typeArrayOop name = java_lang_ThreadGroup::name(thread_group);
      // ThreadGroup.name can be null
      if (name != NULL) {
        const char* str = UNICODE::as_utf8((jchar*) name->base(T_CHAR), name->length());
        return str;
      }
    }
  }
  return NULL;
}

const char* JavaThread::get_parent_name() const {
  debug_only(if (JavaThread::current() != this) assert_locked_or_safepoint(Threads_lock);)
  oop thread_obj = threadObj();
  if (thread_obj != NULL) {
    oop thread_group = java_lang_Thread::threadGroup(thread_obj);
    if (thread_group != NULL) {
      oop parent = java_lang_ThreadGroup::parent(thread_group);
      if (parent != NULL) {
        typeArrayOop name = java_lang_ThreadGroup::name(parent);
        // ThreadGroup.name can be null
        if (name != NULL) {
          const char* str = UNICODE::as_utf8((jchar*) name->base(T_CHAR), name->length());
          return str;
        }
      }
    }
  }
  return NULL;
}

ThreadPriority JavaThread::java_priority() const {
  oop thr_oop = threadObj();
  if (thr_oop == NULL) return NormPriority; // Bootstrapping
  ThreadPriority priority = java_lang_Thread::priority(thr_oop);
  assert(MinPriority <= priority && priority <= MaxPriority, "sanity check");
  return priority;
}

void JavaThread::prepare(jobject jni_thread, ThreadPriority prio) {

  assert(Threads_lock->owner() == Thread::current(), "must have threads lock");
  // Link Java Thread object <-> C++ Thread

  // Get the C++ thread object (an oop) from the JNI handle (a jthread)
  // and put it into a new Handle.  The Handle "thread_oop" can then
  // be used to pass the C++ thread object to other methods.

  // Set the Java level thread object (jthread) field of the
  // new thread (a JavaThread *) to C++ thread object using the
  // "thread_oop" handle.

  // Set the thread field (a JavaThread *) of the
  // oop representing the java_lang_Thread to the new thread (a JavaThread *).

  Handle thread_oop(Thread::current(),
                    JNIHandles::resolve_non_null(jni_thread));
  assert(instanceKlass::cast(thread_oop->klass())->is_linked(),
    "must be initialized");
  set_threadObj(thread_oop());
  java_lang_Thread::set_thread(thread_oop(), this);

  if (prio == NoPriority) {
    prio = java_lang_Thread::priority(thread_oop());
    assert(prio != NoPriority, "A valid priority should be present");
  }

  // Push the Java priority down to the native thread; needs Threads_lock
  Thread::set_priority(this, prio);

  // Add the new thread to the Threads list and set it in motion.
  // We must have threads lock in order to call Threads::add.
  // It is crucial that we do not block before the thread is
  // added to the Threads list for if a GC happens, then the java_thread oop
  // will not be visited by GC.
  Threads::add(this);
}

oop JavaThread::current_park_blocker() {
  // Support for JSR-166 locks
  oop thread_oop = threadObj();
  if (thread_oop != NULL &&
      JDK_Version::current().supports_thread_park_blocker()) {
    return java_lang_Thread::park_blocker(thread_oop);
  }
  return NULL;
}


void JavaThread::print_stack_on(outputStream* st) {
  if (!has_last_Java_frame()) return;
  ResourceMark rm;
  HandleMark   hm;

  RegisterMap reg_map(this);
  vframe* start_vf = last_java_vframe(&reg_map);
  int count = 0;
  for (vframe* f = start_vf; f; f = f->sender() ) {
    if (f->is_java_frame()) {
      javaVFrame* jvf = javaVFrame::cast(f);
      java_lang_Throwable::print_stack_element(st, jvf->method(), jvf->bci());

      // Print out lock information
      if (JavaMonitorsInStackTrace) {
        jvf->print_lock_info_on(st, count);
      }
    } else {
      // Ignore non-Java frames
    }

    // Bail-out case for too deep stacks
    count++;
    if (MaxJavaStackTraceDepth == count) return;
  }
}


// JVMTI PopFrame support
void JavaThread::popframe_preserve_args(ByteSize size_in_bytes, void* start) {
  assert(_popframe_preserved_args == NULL, "should not wipe out old PopFrame preserved arguments");
  if (in_bytes(size_in_bytes) != 0) {
    _popframe_preserved_args = NEW_C_HEAP_ARRAY(char, in_bytes(size_in_bytes));
    _popframe_preserved_args_size = in_bytes(size_in_bytes);
    Copy::conjoint_jbytes(start, _popframe_preserved_args, _popframe_preserved_args_size);
  }
}

void* JavaThread::popframe_preserved_args() {
  return _popframe_preserved_args;
}

ByteSize JavaThread::popframe_preserved_args_size() {
  return in_ByteSize(_popframe_preserved_args_size);
}

WordSize JavaThread::popframe_preserved_args_size_in_words() {
  int sz = in_bytes(popframe_preserved_args_size());
  assert(sz % wordSize == 0, "argument size must be multiple of wordSize");
  return in_WordSize(sz / wordSize);
}

void JavaThread::popframe_free_preserved_args() {
  assert(_popframe_preserved_args != NULL, "should not free PopFrame preserved arguments twice");
  FREE_C_HEAP_ARRAY(char, (char*) _popframe_preserved_args);
  _popframe_preserved_args = NULL;
  _popframe_preserved_args_size = 0;
}

#ifndef PRODUCT

void JavaThread::trace_frames() {
  tty->print_cr("[Describe stack]");
  int frame_no = 1;
  for(StackFrameStream fst(this); !fst.is_done(); fst.next()) {
    tty->print("  %d. ", frame_no++);
    fst.current()->print_value_on(tty,this);
    tty->cr();
  }
}


void JavaThread::trace_stack_from(vframe* start_vf) {
  ResourceMark rm;
  int vframe_no = 1;
  for (vframe* f = start_vf; f; f = f->sender() ) {
    if (f->is_java_frame()) {
      javaVFrame::cast(f)->print_activation(vframe_no++);
    } else {
      f->print();
    }
    if (vframe_no > StackPrintLimit) {
      tty->print_cr("...<more frames>...");
      return;
    }
  }
}


void JavaThread::trace_stack() {
  if (!has_last_Java_frame()) return;
  ResourceMark rm;
  HandleMark   hm;
  RegisterMap reg_map(this);
  trace_stack_from(last_java_vframe(&reg_map));
}


#endif // PRODUCT


javaVFrame* JavaThread::last_java_vframe(RegisterMap *reg_map) {
  assert(reg_map != NULL, "a map must be given");
  frame f = last_frame();
  for (vframe* vf = vframe::new_vframe(&f, reg_map, this); vf; vf = vf->sender() ) {
    if (vf->is_java_frame()) return javaVFrame::cast(vf);
  }
  return NULL;
}


klassOop JavaThread::security_get_caller_class(int depth) {
  vframeStream vfst(this);
  vfst.security_get_caller_frame(depth);
  if (!vfst.at_end()) {
    return vfst.method()->method_holder();
  }
  return NULL;
}

static void compiler_thread_entry(JavaThread* thread, TRAPS) {
  assert(thread->is_Compiler_thread(), "must be compiler thread");
  CompileBroker::compiler_thread_loop();
}

// Create a CompilerThread
CompilerThread::CompilerThread(CompileQueue* queue, CompilerCounters* counters)
: JavaThread(&compiler_thread_entry) {
  _env   = NULL;
  _log   = NULL;
  _task  = NULL;
  _queue = queue;
  _counters = counters;
  _buffer_blob = NULL;

#ifndef PRODUCT
  _ideal_graph_printer = NULL;
#endif
}


// ======= Threads ========

// The Threads class links together all active threads, and provides
// operations over all threads.  It is protected by its own Mutex
// lock, which is also used in other contexts to protect thread
// operations from having the thread being operated on from exiting
// and going away unexpectedly (e.g., safepoint synchronization)

JavaThread* Threads::_thread_list = NULL;
int         Threads::_number_of_threads = 0;
int         Threads::_number_of_non_daemon_threads = 0;
int         Threads::_return_code = 0;
size_t      JavaThread::_stack_size_at_create = 0;

// All JavaThreads
#define ALL_JAVA_THREADS(X) for (JavaThread* X = _thread_list; X; X = X->next())

void os_stream();

// All JavaThreads + all non-JavaThreads (i.e., every thread in the system)
void Threads::threads_do(ThreadClosure* tc) {
  assert_locked_or_safepoint(Threads_lock);
  // ALL_JAVA_THREADS iterates through all JavaThreads
  ALL_JAVA_THREADS(p) {
    tc->do_thread(p);
  }
  // Someday we could have a table or list of all non-JavaThreads.
  // For now, just manually iterate through them.
  tc->do_thread(VMThread::vm_thread());
  Universe::heap()->gc_threads_do(tc);
  WatcherThread *wt = WatcherThread::watcher_thread();
  // Strictly speaking, the following NULL check isn't sufficient to make sure
  // the data for WatcherThread is still valid upon being examined. However,
  // considering that WatchThread terminates when the VM is on the way to
  // exit at safepoint, the chance of the above is extremely small. The right
  // way to prevent termination of WatcherThread would be to acquire
  // Terminator_lock, but we can't do that without violating the lock rank
  // checking in some cases.
  if (wt != NULL)
    tc->do_thread(wt);

  // If CompilerThreads ever become non-JavaThreads, add them here
}

jint Threads::create_vm(JavaVMInitArgs* args, bool* canTryAgain) {

  extern void JDK_Version_init();

  // Check version
  if (!is_supported_jni_version(args->version)) return JNI_EVERSION;

  // Initialize the output stream module
  ostream_init();

  // Process java launcher properties.
  Arguments::process_sun_java_launcher_properties(args);

  // Initialize the os module before using TLS
  os::init();

  // Initialize system properties.
  Arguments::init_system_properties();

  // So that JDK version can be used as a discrimintor when parsing arguments
  JDK_Version_init();

  // Update/Initialize System properties after JDK version number is known
  Arguments::init_version_specific_system_properties();

  // Parse arguments
  jint parse_result = Arguments::parse(args);
  if (parse_result != JNI_OK) return parse_result;

  if (PauseAtStartup) {
    os::pause();
  }

  HS_DTRACE_PROBE(hotspot, vm__init__begin);

  // Record VM creation timing statistics
  TraceVmCreationTime create_vm_timer;
  create_vm_timer.start();

  // Timing (must come after argument parsing)
  TraceTime timer("Create VM", TraceStartupTime);

  // Initialize the os module after parsing the args
  jint os_init_2_result = os::init_2();
  if (os_init_2_result != JNI_OK) return os_init_2_result;

  // Initialize output stream logging
  ostream_init_log();

  // Convert -Xrun to -agentlib: if there is no JVM_OnLoad
  // Must be before create_vm_init_agents()
  if (Arguments::init_libraries_at_startup()) {
    convert_vm_init_libraries_to_agents();
  }

  // Launch -agentlib/-agentpath and converted -Xrun agents
  if (Arguments::init_agents_at_startup()) {
    create_vm_init_agents();
  }

  // Initialize Threads state
  _thread_list = NULL;
  _number_of_threads = 0;
  _number_of_non_daemon_threads = 0;

  // Initialize TLS
  ThreadLocalStorage::init();

  // Initialize global data structures and create system classes in heap
  vm_init_globals();

  // Attach the main thread to this os thread
  JavaThread* main_thread = new JavaThread();
  main_thread->set_thread_state(_thread_in_vm);
  // must do this before set_active_handles and initialize_thread_local_storage
  // Note: on solaris initialize_thread_local_storage() will (indirectly)
  // change the stack size recorded here to one based on the java thread
  // stacksize. This adjusted size is what is used to figure the placement
  // of the guard pages.
  main_thread->record_stack_base_and_size();
  main_thread->initialize_thread_local_storage();

  main_thread->set_active_handles(JNIHandleBlock::allocate_block());

  if (!main_thread->set_as_starting_thread()) {
    vm_shutdown_during_initialization(
      "Failed necessary internal allocation. Out of swap space");
    delete main_thread;
    *canTryAgain = false; // don't let caller call JNI_CreateJavaVM again
    return JNI_ENOMEM;
  }

  // Enable guard page *after* os::create_main_thread(), otherwise it would
  // crash Linux VM, see notes in os_linux.cpp.
  main_thread->create_stack_guard_pages();

  // Initialize Java-Level synchronization subsystem
  ObjectMonitor::Initialize() ;

  // Initialize global modules
  jint status = init_globals();
  if (status != JNI_OK) {
    delete main_thread;
    *canTryAgain = false; // don't let caller call JNI_CreateJavaVM again
    return status;
  }

  // Should be done after the heap is fully created
  main_thread->cache_global_variables();

  HandleMark hm;

  { MutexLocker mu(Threads_lock);
    Threads::add(main_thread);
  }

  // Any JVMTI raw monitors entered in onload will transition into
  // real raw monitor. VM is setup enough here for raw monitor enter.
  JvmtiExport::transition_pending_onload_raw_monitors();

  if (VerifyBeforeGC &&
      Universe::heap()->total_collections() >= VerifyGCStartAt) {
    Universe::heap()->prepare_for_verify();
    Universe::verify();   // make sure we're starting with a clean slate
  }

  // Create the VMThread
  { TraceTime timer("Start VMThread", TraceStartupTime);
    VMThread::create();
    Thread* vmthread = VMThread::vm_thread();

    if (!os::create_thread(vmthread, os::vm_thread))
      vm_exit_during_initialization("Cannot create VM thread. Out of system resources.");

    // Wait for the VM thread to become ready, and VMThread::run to initialize
    // Monitors can have spurious returns, must always check another state flag
    {
      MutexLocker ml(Notify_lock);
      os::start_thread(vmthread);
      while (vmthread->active_handles() == NULL) {
        Notify_lock->wait();
      }
    }
  }

  assert (Universe::is_fully_initialized(), "not initialized");
  EXCEPTION_MARK;

  // At this point, the Universe is initialized, but we have not executed
  // any byte code.  Now is a good time (the only time) to dump out the
  // internal state of the JVM for sharing.

  if (DumpSharedSpaces) {
    Universe::heap()->preload_and_dump(CHECK_0);
    ShouldNotReachHere();
  }

  // Always call even when there are not JVMTI environments yet, since environments
  // may be attached late and JVMTI must track phases of VM execution
  JvmtiExport::enter_start_phase();

  // Notify JVMTI agents that VM has started (JNI is up) - nop if no agents.
  JvmtiExport::post_vm_start();

  {
    TraceTime timer("Initialize java.lang classes", TraceStartupTime);

    if (EagerXrunInit && Arguments::init_libraries_at_startup()) {
      create_vm_init_libraries();
    }

    if (InitializeJavaLangString) {
      initialize_class(vmSymbols::java_lang_String(), CHECK_0);
    } else {
      warning("java.lang.String not initialized");
    }

    if (AggressiveOpts) {
      {
        // Forcibly initialize java/util/HashMap and mutate the private
        // static final "frontCacheEnabled" field before we start creating instances
#ifdef ASSERT
        klassOop tmp_k = SystemDictionary::find(vmSymbols::java_util_HashMap(), Handle(), Handle(), CHECK_0);
        assert(tmp_k == NULL, "java/util/HashMap should not be loaded yet");
#endif
        klassOop k_o = SystemDictionary::resolve_or_null(vmSymbols::java_util_HashMap(), Handle(), Handle(), CHECK_0);
        KlassHandle k = KlassHandle(THREAD, k_o);
        guarantee(k.not_null(), "Must find java/util/HashMap");
        instanceKlassHandle ik = instanceKlassHandle(THREAD, k());
        ik->initialize(CHECK_0);
        fieldDescriptor fd;
        // Possible we might not find this field; if so, don't break
        if (ik->find_local_field(vmSymbols::frontCacheEnabled_name(), vmSymbols::bool_signature(), &fd)) {
          k()->bool_field_put(fd.offset(), true);
        }
      }

      if (UseStringCache) {
        // Forcibly initialize java/lang/StringValue and mutate the private
        // static final "stringCacheEnabled" field before we start creating instances
        klassOop k_o = SystemDictionary::resolve_or_null(vmSymbols::java_lang_StringValue(), Handle(), Handle(), CHECK_0);
        // Possible that StringValue isn't present: if so, silently don't break
        if (k_o != NULL) {
          KlassHandle k = KlassHandle(THREAD, k_o);
          instanceKlassHandle ik = instanceKlassHandle(THREAD, k());
          ik->initialize(CHECK_0);
          fieldDescriptor fd;
          // Possible we might not find this field: if so, silently don't break
          if (ik->find_local_field(vmSymbols::stringCacheEnabled_name(), vmSymbols::bool_signature(), &fd)) {
            k()->bool_field_put(fd.offset(), true);
          }
        }
      }
    }

    // Initialize java_lang.System (needed before creating the thread)
    if (InitializeJavaLangSystem) {
      initialize_class(vmSymbols::java_lang_System(), CHECK_0);
      initialize_class(vmSymbols::java_lang_ThreadGroup(), CHECK_0);
      Handle thread_group = create_initial_thread_group(CHECK_0);
      Universe::set_main_thread_group(thread_group());
      initialize_class(vmSymbols::java_lang_Thread(), CHECK_0);
      oop thread_object = create_initial_thread(thread_group, main_thread, CHECK_0);
      main_thread->set_threadObj(thread_object);
      // Set thread status to running since main thread has
      // been started and running.
      java_lang_Thread::set_thread_status(thread_object,
                                          java_lang_Thread::RUNNABLE);

      // The VM preresolve methods to these classes. Make sure that get initialized
      initialize_class(vmSymbols::java_lang_reflect_Method(), CHECK_0);
      initialize_class(vmSymbols::java_lang_ref_Finalizer(),  CHECK_0);
      // The VM creates & returns objects of this class. Make sure it's initialized.
      initialize_class(vmSymbols::java_lang_Class(), CHECK_0);
      call_initializeSystemClass(CHECK_0);
    } else {
      warning("java.lang.System not initialized");
    }

    // an instance of OutOfMemory exception has been allocated earlier
    if (InitializeJavaLangExceptionsErrors) {
      initialize_class(vmSymbols::java_lang_OutOfMemoryError(), CHECK_0);
      initialize_class(vmSymbols::java_lang_NullPointerException(), CHECK_0);
      initialize_class(vmSymbols::java_lang_ClassCastException(), CHECK_0);
      initialize_class(vmSymbols::java_lang_ArrayStoreException(), CHECK_0);
      initialize_class(vmSymbols::java_lang_ArithmeticException(), CHECK_0);
      initialize_class(vmSymbols::java_lang_StackOverflowError(), CHECK_0);
      initialize_class(vmSymbols::java_lang_IllegalMonitorStateException(), CHECK_0);
    } else {
      warning("java.lang.OutOfMemoryError has not been initialized");
      warning("java.lang.NullPointerException has not been initialized");
      warning("java.lang.ClassCastException has not been initialized");
      warning("java.lang.ArrayStoreException has not been initialized");
      warning("java.lang.ArithmeticException has not been initialized");
      warning("java.lang.StackOverflowError has not been initialized");
    }
    }

  // See        : bugid 4211085.
  // Background : the static initializer of java.lang.Compiler tries to read
  //              property"java.compiler" and read & write property "java.vm.info".
  //              When a security manager is installed through the command line
  //              option "-Djava.security.manager", the above properties are not
  //              readable and the static initializer for java.lang.Compiler fails
  //              resulting in a NoClassDefFoundError.  This can happen in any
  //              user code which calls methods in java.lang.Compiler.
  // Hack :       the hack is to pre-load and initialize this class, so that only
  //              system domains are on the stack when the properties are read.
  //              Currently even the AWT code has calls to methods in java.lang.Compiler.
  //              On the classic VM, java.lang.Compiler is loaded very early to load the JIT.
  // Future Fix : the best fix is to grant everyone permissions to read "java.compiler" and
  //              read and write"java.vm.info" in the default policy file. See bugid 4211383
  //              Once that is done, we should remove this hack.
  initialize_class(vmSymbols::java_lang_Compiler(), CHECK_0);

  // More hackery - the static initializer of java.lang.Compiler adds the string "nojit" to
  // the java.vm.info property if no jit gets loaded through java.lang.Compiler (the hotspot
  // compiler does not get loaded through java.lang.Compiler).  "java -version" with the
  // hotspot vm says "nojit" all the time which is confusing.  So, we reset it here.
  // This should also be taken out as soon as 4211383 gets fixed.
  reset_vm_info_property(CHECK_0);

  quicken_jni_functions();

  // Set flag that basic initialization has completed. Used by exceptions and various
  // debug stuff, that does not work until all basic classes have been initialized.
  set_init_completed();

  HS_DTRACE_PROBE(hotspot, vm__init__end);

  // record VM initialization completion time
  Management::record_vm_init_completed();

  // Compute system loader. Note that this has to occur after set_init_completed, since
  // valid exceptions may be thrown in the process.
  // Note that we do not use CHECK_0 here since we are inside an EXCEPTION_MARK and
  // set_init_completed has just been called, causing exceptions not to be shortcut
  // anymore. We call vm_exit_during_initialization directly instead.
  SystemDictionary::compute_java_system_loader(THREAD);
  if (HAS_PENDING_EXCEPTION) {
    vm_exit_during_initialization(Handle(THREAD, PENDING_EXCEPTION));
  }

#ifndef SERIALGC
  // Support for ConcurrentMarkSweep. This should be cleaned up
  // and better encapsulated. The ugly nested if test would go away
  // once things are properly refactored. XXX YSR
  if (UseConcMarkSweepGC || UseG1GC) {
    if (UseConcMarkSweepGC) {
      ConcurrentMarkSweepThread::makeSurrogateLockerThread(THREAD);
    } else {
      ConcurrentMarkThread::makeSurrogateLockerThread(THREAD);
    }
    if (HAS_PENDING_EXCEPTION) {
      vm_exit_during_initialization(Handle(THREAD, PENDING_EXCEPTION));
    }
  }
#endif // SERIALGC

  // Always call even when there are not JVMTI environments yet, since environments
  // may be attached late and JVMTI must track phases of VM execution
  JvmtiExport::enter_live_phase();

  // Signal Dispatcher needs to be started before VMInit event is posted
  os::signal_init();

  // Start Attach Listener if +StartAttachListener or it can't be started lazily
  if (!DisableAttachMechanism) {
    if (StartAttachListener || AttachListener::init_at_startup()) {
      AttachListener::init();
    }
  }

  // Launch -Xrun agents
  // Must be done in the JVMTI live phase so that for backward compatibility the JDWP
  // back-end can launch with -Xdebug -Xrunjdwp.
  if (!EagerXrunInit && Arguments::init_libraries_at_startup()) {
    create_vm_init_libraries();
  }

  // Notify JVMTI agents that VM initialization is complete - nop if no agents.
  JvmtiExport::post_vm_initialized();

  Chunk::start_chunk_pool_cleaner_task();

  // initialize compiler(s)
  CompileBroker::compilation_init();

  Management::initialize(THREAD);
  if (HAS_PENDING_EXCEPTION) {
    // management agent fails to start possibly due to
    // configuration problem and is responsible for printing
    // stack trace if appropriate. Simply exit VM.
    vm_exit(1);
  }

  if (Arguments::has_profile())       FlatProfiler::engage(main_thread, true);
  if (Arguments::has_alloc_profile()) AllocationProfiler::engage();
  if (MemProfiling)                   MemProfiler::engage();
  StatSampler::engage();
  if (CheckJNICalls)                  JniPeriodicChecker::engage();

  BiasedLocking::init();

  if (JDK_Version::current().post_vm_init_hook_enabled()) {
    call_postVMInitHook(THREAD);
    // The Java side of PostVMInitHook.run must deal with all
    // exceptions and provide means of diagnosis.
    if (HAS_PENDING_EXCEPTION) {
      CLEAR_PENDING_EXCEPTION;
    }
  }

  // Start up the WatcherThread if there are any periodic tasks
  // NOTE:  All PeriodicTasks should be registered by now. If they
  //   aren't, late joiners might appear to start slowly (we might
  //   take a while to process their first tick).
  if (PeriodicTask::num_tasks() > 0) {
    WatcherThread::start();
  }

  // Give os specific code one last chance to start
  os::init_3();

  create_vm_timer.end();
  return JNI_OK;
}

// type for the Agent_OnLoad and JVM_OnLoad entry points
extern "C" {
  typedef jint (JNICALL *OnLoadEntry_t)(JavaVM *, char *, void *);
}
// Find a command line agent library and return its entry point for
//         -agentlib:  -agentpath:   -Xrun
// num_symbol_entries must be passed-in since only the caller knows the number of symbols in the array.
static OnLoadEntry_t lookup_on_load(AgentLibrary* agent, const char *on_load_symbols[], size_t num_symbol_entries) {
  OnLoadEntry_t on_load_entry = NULL;
  void *library = agent->os_lib();  // check if we have looked it up before

  if (library == NULL) {
    char buffer[JVM_MAXPATHLEN];
    char ebuf[1024];
    const char *name = agent->name();
    const char *msg = "Could not find agent library ";

    if (agent->is_absolute_path()) {
      library = os::dll_load(name, ebuf, sizeof ebuf);
      if (library == NULL) {
        const char *sub_msg = " in absolute path, with error: ";
        size_t len = strlen(msg) + strlen(name) + strlen(sub_msg) + strlen(ebuf) + 1;
        char *buf = NEW_C_HEAP_ARRAY(char, len);
        jio_snprintf(buf, len, "%s%s%s%s", msg, name, sub_msg, ebuf);
        // If we can't find the agent, exit.
        vm_exit_during_initialization(buf, NULL);
        FREE_C_HEAP_ARRAY(char, buf);
      }
    } else {
      // Try to load the agent from the standard dll directory
      os::dll_build_name(buffer, sizeof(buffer), Arguments::get_dll_dir(), name);
      library = os::dll_load(buffer, ebuf, sizeof ebuf);
#ifdef KERNEL
      // Download instrument dll
      if (library == NULL && strcmp(name, "instrument") == 0) {
        char *props = Arguments::get_kernel_properties();
        char *home  = Arguments::get_java_home();
        const char *fmt   = "%s/bin/java %s -Dkernel.background.download=false"
                      " sun.jkernel.DownloadManager -download client_jvm";
        size_t length = strlen(props) + strlen(home) + strlen(fmt) + 1;
        char *cmd = NEW_C_HEAP_ARRAY(char, length);
        jio_snprintf(cmd, length, fmt, home, props);
        int status = os::fork_and_exec(cmd);
        FreeHeap(props);
        if (status == -1) {
          warning(cmd);
          vm_exit_during_initialization("fork_and_exec failed: %s",
                                         strerror(errno));
        }
        FREE_C_HEAP_ARRAY(char, cmd);
        // when this comes back the instrument.dll should be where it belongs.
        library = os::dll_load(buffer, ebuf, sizeof ebuf);
      }
#endif // KERNEL
      if (library == NULL) { // Try the local directory
        char ns[1] = {0};
        os::dll_build_name(buffer, sizeof(buffer), ns, name);
        library = os::dll_load(buffer, ebuf, sizeof ebuf);
        if (library == NULL) {
          const char *sub_msg = " on the library path, with error: ";
          size_t len = strlen(msg) + strlen(name) + strlen(sub_msg) + strlen(ebuf) + 1;
          char *buf = NEW_C_HEAP_ARRAY(char, len);
          jio_snprintf(buf, len, "%s%s%s%s", msg, name, sub_msg, ebuf);
          // If we can't find the agent, exit.
          vm_exit_during_initialization(buf, NULL);
          FREE_C_HEAP_ARRAY(char, buf);
        }
      }
    }
    agent->set_os_lib(library);
  }

  // Find the OnLoad function.
  for (size_t symbol_index = 0; symbol_index < num_symbol_entries; symbol_index++) {
    on_load_entry = CAST_TO_FN_PTR(OnLoadEntry_t, os::dll_lookup(library, on_load_symbols[symbol_index]));
    if (on_load_entry != NULL) break;
  }
  return on_load_entry;
}

// Find the JVM_OnLoad entry point
static OnLoadEntry_t lookup_jvm_on_load(AgentLibrary* agent) {
  const char *on_load_symbols[] = JVM_ONLOAD_SYMBOLS;
  return lookup_on_load(agent, on_load_symbols, sizeof(on_load_symbols) / sizeof(char*));
}

// Find the Agent_OnLoad entry point
static OnLoadEntry_t lookup_agent_on_load(AgentLibrary* agent) {
  const char *on_load_symbols[] = AGENT_ONLOAD_SYMBOLS;
  return lookup_on_load(agent, on_load_symbols, sizeof(on_load_symbols) / sizeof(char*));
}

// For backwards compatibility with -Xrun
// Convert libraries with no JVM_OnLoad, but which have Agent_OnLoad to be
// treated like -agentpath:
// Must be called before agent libraries are created
void Threads::convert_vm_init_libraries_to_agents() {
  AgentLibrary* agent;
  AgentLibrary* next;

  for (agent = Arguments::libraries(); agent != NULL; agent = next) {
    next = agent->next();  // cache the next agent now as this agent may get moved off this list
    OnLoadEntry_t on_load_entry = lookup_jvm_on_load(agent);

    // If there is an JVM_OnLoad function it will get called later,
    // otherwise see if there is an Agent_OnLoad
    if (on_load_entry == NULL) {
      on_load_entry = lookup_agent_on_load(agent);
      if (on_load_entry != NULL) {
        // switch it to the agent list -- so that Agent_OnLoad will be called,
        // JVM_OnLoad won't be attempted and Agent_OnUnload will
        Arguments::convert_library_to_agent(agent);
      } else {
        vm_exit_during_initialization("Could not find JVM_OnLoad or Agent_OnLoad function in the library", agent->name());
      }
    }
  }
}

// Create agents for -agentlib:  -agentpath:  and converted -Xrun
// Invokes Agent_OnLoad
// Called very early -- before JavaThreads exist
void Threads::create_vm_init_agents() {
  extern struct JavaVM_ main_vm;
  AgentLibrary* agent;

  JvmtiExport::enter_onload_phase();
  for (agent = Arguments::agents(); agent != NULL; agent = agent->next()) {
    OnLoadEntry_t  on_load_entry = lookup_agent_on_load(agent);

    if (on_load_entry != NULL) {
      // Invoke the Agent_OnLoad function
      jint err = (*on_load_entry)(&main_vm, agent->options(), NULL);
      if (err != JNI_OK) {
        vm_exit_during_initialization("agent library failed to init", agent->name());
      }
    } else {
      vm_exit_during_initialization("Could not find Agent_OnLoad function in the agent library", agent->name());
    }
  }
  JvmtiExport::enter_primordial_phase();
}

extern "C" {
  typedef void (JNICALL *Agent_OnUnload_t)(JavaVM *);
}

void Threads::shutdown_vm_agents() {
  // Send any Agent_OnUnload notifications
  const char *on_unload_symbols[] = AGENT_ONUNLOAD_SYMBOLS;
  extern struct JavaVM_ main_vm;
  for (AgentLibrary* agent = Arguments::agents(); agent != NULL; agent = agent->next()) {

    // Find the Agent_OnUnload function.
    for (uint symbol_index = 0; symbol_index < ARRAY_SIZE(on_unload_symbols); symbol_index++) {
      Agent_OnUnload_t unload_entry = CAST_TO_FN_PTR(Agent_OnUnload_t,
               os::dll_lookup(agent->os_lib(), on_unload_symbols[symbol_index]));

      // Invoke the Agent_OnUnload function
      if (unload_entry != NULL) {
        JavaThread* thread = JavaThread::current();
        ThreadToNativeFromVM ttn(thread);
        HandleMark hm(thread);
        (*unload_entry)(&main_vm);
        break;
      }
    }
  }
}

// Called for after the VM is initialized for -Xrun libraries which have not been converted to agent libraries
// Invokes JVM_OnLoad
void Threads::create_vm_init_libraries() {
  extern struct JavaVM_ main_vm;
  AgentLibrary* agent;

  for (agent = Arguments::libraries(); agent != NULL; agent = agent->next()) {
    OnLoadEntry_t on_load_entry = lookup_jvm_on_load(agent);

    if (on_load_entry != NULL) {
      // Invoke the JVM_OnLoad function
      JavaThread* thread = JavaThread::current();
      ThreadToNativeFromVM ttn(thread);
      HandleMark hm(thread);
      jint err = (*on_load_entry)(&main_vm, agent->options(), NULL);
      if (err != JNI_OK) {
        vm_exit_during_initialization("-Xrun library failed to init", agent->name());
      }
    } else {
      vm_exit_during_initialization("Could not find JVM_OnLoad function in -Xrun library", agent->name());
    }
  }
}

// Last thread running calls java.lang.Shutdown.shutdown()
void JavaThread::invoke_shutdown_hooks() {
  HandleMark hm(this);

  // We could get here with a pending exception, if so clear it now.
  if (this->has_pending_exception()) {
    this->clear_pending_exception();
  }

  EXCEPTION_MARK;
  klassOop k =
    SystemDictionary::resolve_or_null(vmSymbols::java_lang_Shutdown(),
                                      THREAD);
  if (k != NULL) {
    // SystemDictionary::resolve_or_null will return null if there was
    // an exception.  If we cannot load the Shutdown class, just don't
    // call Shutdown.shutdown() at all.  This will mean the shutdown hooks
    // and finalizers (if runFinalizersOnExit is set) won't be run.
    // Note that if a shutdown hook was registered or runFinalizersOnExit
    // was called, the Shutdown class would have already been loaded
    // (Runtime.addShutdownHook and runFinalizersOnExit will load it).
    instanceKlassHandle shutdown_klass (THREAD, k);
    JavaValue result(T_VOID);
    JavaCalls::call_static(&result,
                           shutdown_klass,
                           vmSymbols::shutdown_method_name(),
                           vmSymbols::void_method_signature(),
                           THREAD);
  }
  CLEAR_PENDING_EXCEPTION;
}

// Threads::destroy_vm() is normally called from jni_DestroyJavaVM() when
// the program falls off the end of main(). Another VM exit path is through
// vm_exit() when the program calls System.exit() to return a value or when
// there is a serious error in VM. The two shutdown paths are not exactly
// the same, but they share Shutdown.shutdown() at Java level and before_exit()
// and VM_Exit op at VM level.
//
// Shutdown sequence:
//   + Wait until we are the last non-daemon thread to execute
//     <-- every thing is still working at this moment -->
//   + Call java.lang.Shutdown.shutdown(), which will invoke Java level
//        shutdown hooks, run finalizers if finalization-on-exit
//   + Call before_exit(), prepare for VM exit
//      > run VM level shutdown hooks (they are registered through JVM_OnExit(),
//        currently the only user of this mechanism is File.deleteOnExit())
//      > stop flat profiler, StatSampler, watcher thread, CMS threads,
//        post thread end and vm death events to JVMTI,
//        stop signal thread
//   + Call JavaThread::exit(), it will:
//      > release JNI handle blocks, remove stack guard pages
//      > remove this thread from Threads list
//     <-- no more Java code from this thread after this point -->
//   + Stop VM thread, it will bring the remaining VM to a safepoint and stop
//     the compiler threads at safepoint
//     <-- do not use anything that could get blocked by Safepoint -->
//   + Disable tracing at JNI/JVM barriers
//   + Set _vm_exited flag for threads that are still running native code
//   + Delete this thread
//   + Call exit_globals()
//      > deletes tty
//      > deletes PerfMemory resources
//   + Return to caller

bool Threads::destroy_vm() {
  JavaThread* thread = JavaThread::current();

  // Wait until we are the last non-daemon thread to execute
  { MutexLocker nu(Threads_lock);
    while (Threads::number_of_non_daemon_threads() > 1 )
      // This wait should make safepoint checks, wait without a timeout,
      // and wait as a suspend-equivalent condition.
      //
      // Note: If the FlatProfiler is running and this thread is waiting
      // for another non-daemon thread to finish, then the FlatProfiler
      // is waiting for the external suspend request on this thread to
      // complete. wait_for_ext_suspend_completion() will eventually
      // timeout, but that takes time. Making this wait a suspend-
      // equivalent condition solves that timeout problem.
      //
      Threads_lock->wait(!Mutex::_no_safepoint_check_flag, 0,
                         Mutex::_as_suspend_equivalent_flag);
  }

  // Hang forever on exit if we are reporting an error.
  if (ShowMessageBoxOnError && is_error_reported()) {
    os::infinite_sleep();
  }

  if (JDK_Version::is_jdk12x_version()) {
    // We are the last thread running, so check if finalizers should be run.
    // For 1.3 or later this is done in thread->invoke_shutdown_hooks()
    HandleMark rm(thread);
    Universe::run_finalizers_on_exit();
  } else {
    // run Java level shutdown hooks
    thread->invoke_shutdown_hooks();
  }

  before_exit(thread);

  thread->exit(true);

  // Stop VM thread.
  {
    // 4945125 The vm thread comes to a safepoint during exit.
    // GC vm_operations can get caught at the safepoint, and the
    // heap is unparseable if they are caught. Grab the Heap_lock
    // to prevent this. The GC vm_operations will not be able to
    // queue until after the vm thread is dead.
    MutexLocker ml(Heap_lock);

    VMThread::wait_for_vm_thread_exit();
    assert(SafepointSynchronize::is_at_safepoint(), "VM thread should exit at Safepoint");
    VMThread::destroy();
  }

  // clean up ideal graph printers
#if defined(COMPILER2) && !defined(PRODUCT)
  IdealGraphPrinter::clean_up();
#endif

  // Now, all Java threads are gone except daemon threads. Daemon threads
  // running Java code or in VM are stopped by the Safepoint. However,
  // daemon threads executing native code are still running.  But they
  // will be stopped at native=>Java/VM barriers. Note that we can't
  // simply kill or suspend them, as it is inherently deadlock-prone.

#ifndef PRODUCT
  // disable function tracing at JNI/JVM barriers
  TraceJNICalls = false;
  TraceJVMCalls = false;
  TraceRuntimeCalls = false;
#endif

  VM_Exit::set_vm_exited();

  notify_vm_shutdown();

  delete thread;

  // exit_globals() will delete tty
  exit_globals();

  return true;
}


jboolean Threads::is_supported_jni_version_including_1_1(jint version) {
  if (version == JNI_VERSION_1_1) return JNI_TRUE;
  return is_supported_jni_version(version);
}


jboolean Threads::is_supported_jni_version(jint version) {
  if (version == JNI_VERSION_1_2) return JNI_TRUE;
  if (version == JNI_VERSION_1_4) return JNI_TRUE;
  if (version == JNI_VERSION_1_6) return JNI_TRUE;
  return JNI_FALSE;
}


void Threads::add(JavaThread* p, bool force_daemon) {
  // The threads lock must be owned at this point
  assert_locked_or_safepoint(Threads_lock);

  // See the comment for this method in thread.hpp for its purpose and
  // why it is called here.
  p->initialize_queues();
  p->set_next(_thread_list);
  _thread_list = p;
  _number_of_threads++;
  oop threadObj = p->threadObj();
  bool daemon = true;
  // Bootstrapping problem: threadObj can be null for initial
  // JavaThread (or for threads attached via JNI)
  if ((!force_daemon) && (threadObj == NULL || !java_lang_Thread::is_daemon(threadObj))) {
    _number_of_non_daemon_threads++;
    daemon = false;
  }

  ThreadService::add_thread(p, daemon);

  // Possible GC point.
  Events::log("Thread added: " INTPTR_FORMAT, p);
}

void Threads::remove(JavaThread* p) {
  // Extra scope needed for Thread_lock, so we can check
  // that we do not remove thread without safepoint code notice
  { MutexLocker ml(Threads_lock);

    assert(includes(p), "p must be present");

    JavaThread* current = _thread_list;
    JavaThread* prev    = NULL;

    while (current != p) {
      prev    = current;
      current = current->next();
    }

    if (prev) {
      prev->set_next(current->next());
    } else {
      _thread_list = p->next();
    }
    _number_of_threads--;
    oop threadObj = p->threadObj();
    bool daemon = true;
    if (threadObj == NULL || !java_lang_Thread::is_daemon(threadObj)) {
      _number_of_non_daemon_threads--;
      daemon = false;

      // Only one thread left, do a notify on the Threads_lock so a thread waiting
      // on destroy_vm will wake up.
      if (number_of_non_daemon_threads() == 1)
        Threads_lock->notify_all();
    }
    ThreadService::remove_thread(p, daemon);

    // Make sure that safepoint code disregard this thread. This is needed since
    // the thread might mess around with locks after this point. This can cause it
    // to do callbacks into the safepoint code. However, the safepoint code is not aware
    // of this thread since it is removed from the queue.
    p->set_terminated_value();
  } // unlock Threads_lock

  // Since Events::log uses a lock, we grab it outside the Threads_lock
  Events::log("Thread exited: " INTPTR_FORMAT, p);
}

// Threads_lock must be held when this is called (or must be called during a safepoint)
bool Threads::includes(JavaThread* p) {
  assert(Threads_lock->is_locked(), "sanity check");
  ALL_JAVA_THREADS(q) {
    if (q == p ) {
      return true;
    }
  }
  return false;
}

// Operations on the Threads list for GC.  These are not explicitly locked,
// but the garbage collector must provide a safe context for them to run.
// In particular, these things should never be called when the Threads_lock
// is held by some other thread. (Note: the Safepoint abstraction also
// uses the Threads_lock to gurantee this property. It also makes sure that
// all threads gets blocked when exiting or starting).

void Threads::oops_do(OopClosure* f, CodeBlobClosure* cf) {
  ALL_JAVA_THREADS(p) {
    p->oops_do(f, cf);
  }
  VMThread::vm_thread()->oops_do(f, cf);
}

void Threads::possibly_parallel_oops_do(OopClosure* f, CodeBlobClosure* cf) {
  // Introduce a mechanism allowing parallel threads to claim threads as
  // root groups.  Overhead should be small enough to use all the time,
  // even in sequential code.
  SharedHeap* sh = SharedHeap::heap();
  bool is_par = (sh->n_par_threads() > 0);
  int cp = SharedHeap::heap()->strong_roots_parity();
  ALL_JAVA_THREADS(p) {
    if (p->claim_oops_do(is_par, cp)) {
      p->oops_do(f, cf);
    }
  }
  VMThread* vmt = VMThread::vm_thread();
  if (vmt->claim_oops_do(is_par, cp))
    vmt->oops_do(f, cf);
}

#ifndef SERIALGC
// Used by ParallelScavenge
void Threads::create_thread_roots_tasks(GCTaskQueue* q) {
  ALL_JAVA_THREADS(p) {
    q->enqueue(new ThreadRootsTask(p));
  }
  q->enqueue(new ThreadRootsTask(VMThread::vm_thread()));
}

// Used by Parallel Old
void Threads::create_thread_roots_marking_tasks(GCTaskQueue* q) {
  ALL_JAVA_THREADS(p) {
    q->enqueue(new ThreadRootsMarkingTask(p));
  }
  q->enqueue(new ThreadRootsMarkingTask(VMThread::vm_thread()));
}
#endif // SERIALGC

void Threads::nmethods_do(CodeBlobClosure* cf) {
  ALL_JAVA_THREADS(p) {
    p->nmethods_do(cf);
  }
  VMThread::vm_thread()->nmethods_do(cf);
}

void Threads::gc_epilogue() {
  ALL_JAVA_THREADS(p) {
    p->gc_epilogue();
  }
}

void Threads::gc_prologue() {
  ALL_JAVA_THREADS(p) {
    p->gc_prologue();
  }
}

void Threads::deoptimized_wrt_marked_nmethods() {
  ALL_JAVA_THREADS(p) {
    p->deoptimized_wrt_marked_nmethods();
  }
}


// Get count Java threads that are waiting to enter the specified monitor.
GrowableArray<JavaThread*>* Threads::get_pending_threads(int count,
  address monitor, bool doLock) {
  assert(doLock || SafepointSynchronize::is_at_safepoint(),
    "must grab Threads_lock or be at safepoint");
  GrowableArray<JavaThread*>* result = new GrowableArray<JavaThread*>(count);

  int i = 0;
  {
    MutexLockerEx ml(doLock ? Threads_lock : NULL);
    ALL_JAVA_THREADS(p) {
      if (p->is_Compiler_thread()) continue;

      address pending = (address)p->current_pending_monitor();
      if (pending == monitor) {             // found a match
        if (i < count) result->append(p);   // save the first count matches
        i++;
      }
    }
  }
  return result;
}


JavaThread *Threads::owning_thread_from_monitor_owner(address owner, bool doLock) {
  assert(doLock ||
         Threads_lock->owned_by_self() ||
         SafepointSynchronize::is_at_safepoint(),
         "must grab Threads_lock or be at safepoint");

  // NULL owner means not locked so we can skip the search
  if (owner == NULL) return NULL;

  {
    MutexLockerEx ml(doLock ? Threads_lock : NULL);
    ALL_JAVA_THREADS(p) {
      // first, see if owner is the address of a Java thread
      if (owner == (address)p) return p;
    }
  }
  assert(UseHeavyMonitors == false, "Did not find owning Java thread with UseHeavyMonitors enabled");
  if (UseHeavyMonitors) return NULL;

  //
  // If we didn't find a matching Java thread and we didn't force use of
  // heavyweight monitors, then the owner is the stack address of the
  // Lock Word in the owning Java thread's stack.
  //
  JavaThread* the_owner = NULL;
  {
    MutexLockerEx ml(doLock ? Threads_lock : NULL);
    ALL_JAVA_THREADS(q) {
      if (q->is_lock_owned(owner)) {
        the_owner = q;
        break;
      }
    }
  }
  assert(the_owner != NULL, "Did not find owning Java thread for lock word address");
  return the_owner;
}

// Threads::print_on() is called at safepoint by VM_PrintThreads operation.
void Threads::print_on(outputStream* st, bool print_stacks, bool internal_format, bool print_concurrent_locks) {
  char buf[32];
  st->print_cr(os::local_time_string(buf, sizeof(buf)));

  st->print_cr("Full thread dump %s (%s %s):",
                Abstract_VM_Version::vm_name(),
                Abstract_VM_Version::vm_release(),
                Abstract_VM_Version::vm_info_string()
               );
  st->cr();

#ifndef SERIALGC
  // Dump concurrent locks
  ConcurrentLocksDump concurrent_locks;
  if (print_concurrent_locks) {
    concurrent_locks.dump_at_safepoint();
  }
#endif // SERIALGC

  ALL_JAVA_THREADS(p) {
    ResourceMark rm;
    p->print_on(st);
    if (print_stacks) {
      if (internal_format) {
        p->trace_stack();
      } else {
        p->print_stack_on(st);
      }
    }
    st->cr();
#ifndef SERIALGC
    if (print_concurrent_locks) {
      concurrent_locks.print_locks_on(p, st);
    }
#endif // SERIALGC
  }

  VMThread::vm_thread()->print_on(st);
  st->cr();
  Universe::heap()->print_gc_threads_on(st);
  WatcherThread* wt = WatcherThread::watcher_thread();
  if (wt != NULL) wt->print_on(st);
  st->cr();
  CompileBroker::print_compiler_threads_on(st);
  st->flush();
}

// Threads::print_on_error() is called by fatal error handler. It's possible
// that VM is not at safepoint and/or current thread is inside signal handler.
// Don't print stack trace, as the stack may not be walkable. Don't allocate
// memory (even in resource area), it might deadlock the error handler.
void Threads::print_on_error(outputStream* st, Thread* current, char* buf, int buflen) {
  bool found_current = false;
  st->print_cr("Java Threads: ( => current thread )");
  ALL_JAVA_THREADS(thread) {
    bool is_current = (current == thread);
    found_current = found_current || is_current;

    st->print("%s", is_current ? "=>" : "  ");

    st->print(PTR_FORMAT, thread);
    st->print(" ");
    thread->print_on_error(st, buf, buflen);
    st->cr();
  }
  st->cr();

  st->print_cr("Other Threads:");
  if (VMThread::vm_thread()) {
    bool is_current = (current == VMThread::vm_thread());
    found_current = found_current || is_current;
    st->print("%s", current == VMThread::vm_thread() ? "=>" : "  ");

    st->print(PTR_FORMAT, VMThread::vm_thread());
    st->print(" ");
    VMThread::vm_thread()->print_on_error(st, buf, buflen);
    st->cr();
  }
  WatcherThread* wt = WatcherThread::watcher_thread();
  if (wt != NULL) {
    bool is_current = (current == wt);
    found_current = found_current || is_current;
    st->print("%s", is_current ? "=>" : "  ");

    st->print(PTR_FORMAT, wt);
    st->print(" ");
    wt->print_on_error(st, buf, buflen);
    st->cr();
  }
  if (!found_current) {
    st->cr();
    st->print("=>" PTR_FORMAT " (exited) ", current);
    current->print_on_error(st, buf, buflen);
    st->cr();
  }
}

// Internal SpinLock and Mutex
// Based on ParkEvent

// Ad-hoc mutual exclusion primitives: SpinLock and Mux
//
// We employ SpinLocks _only for low-contention, fixed-length
// short-duration critical sections where we're concerned
// about native mutex_t or HotSpot Mutex:: latency.
// The mux construct provides a spin-then-block mutual exclusion
// mechanism.
//
// Testing has shown that contention on the ListLock guarding gFreeList
// is common.  If we implement ListLock as a simple SpinLock it's common
// for the JVM to devolve to yielding with little progress.  This is true
// despite the fact that the critical sections protected by ListLock are
// extremely short.
//
// TODO-FIXME: ListLock should be of type SpinLock.
// We should make this a 1st-class type, integrated into the lock
// hierarchy as leaf-locks.  Critically, the SpinLock structure
// should have sufficient padding to avoid false-sharing and excessive
// cache-coherency traffic.


typedef volatile int SpinLockT ;

void Thread::SpinAcquire (volatile int * adr, const char * LockName) {
  if (Atomic::cmpxchg (1, adr, 0) == 0) {
     return ;   // normal fast-path return
  }

  // Slow-path : We've encountered contention -- Spin/Yield/Block strategy.
  TEVENT (SpinAcquire - ctx) ;
  int ctr = 0 ;
  int Yields = 0 ;
  for (;;) {
     while (*adr != 0) {
        ++ctr ;
        if ((ctr & 0xFFF) == 0 || !os::is_MP()) {
           if (Yields > 5) {
             // Consider using a simple NakedSleep() instead.
             // Then SpinAcquire could be called by non-JVM threads
             Thread::current()->_ParkEvent->park(1) ;
           } else {
             os::NakedYield() ;
             ++Yields ;
           }
        } else {
           SpinPause() ;
        }
     }
     if (Atomic::cmpxchg (1, adr, 0) == 0) return ;
  }
}

void Thread::SpinRelease (volatile int * adr) {
  assert (*adr != 0, "invariant") ;
  OrderAccess::fence() ;      // guarantee at least release consistency.
  // Roach-motel semantics.
  // It's safe if subsequent LDs and STs float "up" into the critical section,
  // but prior LDs and STs within the critical section can't be allowed
  // to reorder or float past the ST that releases the lock.
  *adr = 0 ;
}

// muxAcquire and muxRelease:
//
// *  muxAcquire and muxRelease support a single-word lock-word construct.
//    The LSB of the word is set IFF the lock is held.
//    The remainder of the word points to the head of a singly-linked list
//    of threads blocked on the lock.
//
// *  The current implementation of muxAcquire-muxRelease uses its own
//    dedicated Thread._MuxEvent instance.  If we're interested in
//    minimizing the peak number of extant ParkEvent instances then
//    we could eliminate _MuxEvent and "borrow" _ParkEvent as long
//    as certain invariants were satisfied.  Specifically, care would need
//    to be taken with regards to consuming unpark() "permits".
//    A safe rule of thumb is that a thread would never call muxAcquire()
//    if it's enqueued (cxq, EntryList, WaitList, etc) and will subsequently
//    park().  Otherwise the _ParkEvent park() operation in muxAcquire() could
//    consume an unpark() permit intended for monitorenter, for instance.
//    One way around this would be to widen the restricted-range semaphore
//    implemented in park().  Another alternative would be to provide
//    multiple instances of the PlatformEvent() for each thread.  One
//    instance would be dedicated to muxAcquire-muxRelease, for instance.
//
// *  Usage:
//    -- Only as leaf locks
//    -- for short-term locking only as muxAcquire does not perform
//       thread state transitions.
//
// Alternatives:
// *  We could implement muxAcquire and muxRelease with MCS or CLH locks
//    but with parking or spin-then-park instead of pure spinning.
// *  Use Taura-Oyama-Yonenzawa locks.
// *  It's possible to construct a 1-0 lock if we encode the lockword as
//    (List,LockByte).  Acquire will CAS the full lockword while Release
//    will STB 0 into the LockByte.  The 1-0 scheme admits stranding, so
//    acquiring threads use timers (ParkTimed) to detect and recover from
//    the stranding window.  Thread/Node structures must be aligned on 256-byte
//    boundaries by using placement-new.
// *  Augment MCS with advisory back-link fields maintained with CAS().
//    Pictorially:  LockWord -> T1 <-> T2 <-> T3 <-> ... <-> Tn <-> Owner.
//    The validity of the backlinks must be ratified before we trust the value.
//    If the backlinks are invalid the exiting thread must back-track through the
//    the forward links, which are always trustworthy.
// *  Add a successor indication.  The LockWord is currently encoded as
//    (List, LOCKBIT:1).  We could also add a SUCCBIT or an explicit _succ variable
//    to provide the usual futile-wakeup optimization.
//    See RTStt for details.
// *  Consider schedctl.sc_nopreempt to cover the critical section.
//


typedef volatile intptr_t MutexT ;      // Mux Lock-word
enum MuxBits { LOCKBIT = 1 } ;

void Thread::muxAcquire (volatile intptr_t * Lock, const char * LockName) {
  intptr_t w = Atomic::cmpxchg_ptr (LOCKBIT, Lock, 0) ;
  if (w == 0) return ;
  if ((w & LOCKBIT) == 0 && Atomic::cmpxchg_ptr (w|LOCKBIT, Lock, w) == w) {
     return ;
  }

  TEVENT (muxAcquire - Contention) ;
  ParkEvent * const Self = Thread::current()->_MuxEvent ;
  assert ((intptr_t(Self) & LOCKBIT) == 0, "invariant") ;
  for (;;) {
     int its = (os::is_MP() ? 100 : 0) + 1 ;

     // Optional spin phase: spin-then-park strategy
     while (--its >= 0) {
       w = *Lock ;
       if ((w & LOCKBIT) == 0 && Atomic::cmpxchg_ptr (w|LOCKBIT, Lock, w) == w) {
          return ;
       }
     }

     Self->reset() ;
     Self->OnList = intptr_t(Lock) ;
     // The following fence() isn't _strictly necessary as the subsequent
     // CAS() both serializes execution and ratifies the fetched *Lock value.
     OrderAccess::fence();
     for (;;) {
        w = *Lock ;
        if ((w & LOCKBIT) == 0) {
            if (Atomic::cmpxchg_ptr (w|LOCKBIT, Lock, w) == w) {
                Self->OnList = 0 ;   // hygiene - allows stronger asserts
                return ;
            }
            continue ;      // Interference -- *Lock changed -- Just retry
        }
        assert (w & LOCKBIT, "invariant") ;
        Self->ListNext = (ParkEvent *) (w & ~LOCKBIT );
        if (Atomic::cmpxchg_ptr (intptr_t(Self)|LOCKBIT, Lock, w) == w) break ;
     }

     while (Self->OnList != 0) {
        Self->park() ;
     }
  }
}

void Thread::muxAcquireW (volatile intptr_t * Lock, ParkEvent * ev) {
  intptr_t w = Atomic::cmpxchg_ptr (LOCKBIT, Lock, 0) ;
  if (w == 0) return ;
  if ((w & LOCKBIT) == 0 && Atomic::cmpxchg_ptr (w|LOCKBIT, Lock, w) == w) {
    return ;
  }

  TEVENT (muxAcquire - Contention) ;
  ParkEvent * ReleaseAfter = NULL ;
  if (ev == NULL) {
    ev = ReleaseAfter = ParkEvent::Allocate (NULL) ;
  }
  assert ((intptr_t(ev) & LOCKBIT) == 0, "invariant") ;
  for (;;) {
    guarantee (ev->OnList == 0, "invariant") ;
    int its = (os::is_MP() ? 100 : 0) + 1 ;

    // Optional spin phase: spin-then-park strategy
    while (--its >= 0) {
      w = *Lock ;
      if ((w & LOCKBIT) == 0 && Atomic::cmpxchg_ptr (w|LOCKBIT, Lock, w) == w) {
        if (ReleaseAfter != NULL) {
          ParkEvent::Release (ReleaseAfter) ;
        }
        return ;
      }
    }

    ev->reset() ;
    ev->OnList = intptr_t(Lock) ;
    // The following fence() isn't _strictly necessary as the subsequent
    // CAS() both serializes execution and ratifies the fetched *Lock value.
    OrderAccess::fence();
    for (;;) {
      w = *Lock ;
      if ((w & LOCKBIT) == 0) {
        if (Atomic::cmpxchg_ptr (w|LOCKBIT, Lock, w) == w) {
          ev->OnList = 0 ;
          // We call ::Release while holding the outer lock, thus
          // artificially lengthening the critical section.
          // Consider deferring the ::Release() until the subsequent unlock(),
          // after we've dropped the outer lock.
          if (ReleaseAfter != NULL) {
            ParkEvent::Release (ReleaseAfter) ;
          }
          return ;
        }
        continue ;      // Interference -- *Lock changed -- Just retry
      }
      assert (w & LOCKBIT, "invariant") ;
      ev->ListNext = (ParkEvent *) (w & ~LOCKBIT );
      if (Atomic::cmpxchg_ptr (intptr_t(ev)|LOCKBIT, Lock, w) == w) break ;
    }

    while (ev->OnList != 0) {
      ev->park() ;
    }
  }
}

// Release() must extract a successor from the list and then wake that thread.
// It can "pop" the front of the list or use a detach-modify-reattach (DMR) scheme
// similar to that used by ParkEvent::Allocate() and ::Release().  DMR-based
// Release() would :
// (A) CAS() or swap() null to *Lock, releasing the lock and detaching the list.
// (B) Extract a successor from the private list "in-hand"
// (C) attempt to CAS() the residual back into *Lock over null.
//     If there were any newly arrived threads and the CAS() would fail.
//     In that case Release() would detach the RATs, re-merge the list in-hand
//     with the RATs and repeat as needed.  Alternately, Release() might
//     detach and extract a successor, but then pass the residual list to the wakee.
//     The wakee would be responsible for reattaching and remerging before it
//     competed for the lock.
//
// Both "pop" and DMR are immune from ABA corruption -- there can be
// multiple concurrent pushers, but only one popper or detacher.
// This implementation pops from the head of the list.  This is unfair,
// but tends to provide excellent throughput as hot threads remain hot.
// (We wake recently run threads first).

void Thread::muxRelease (volatile intptr_t * Lock)  {
  for (;;) {
    const intptr_t w = Atomic::cmpxchg_ptr (0, Lock, LOCKBIT) ;
    assert (w & LOCKBIT, "invariant") ;
    if (w == LOCKBIT) return ;
    ParkEvent * List = (ParkEvent *) (w & ~LOCKBIT) ;
    assert (List != NULL, "invariant") ;
    assert (List->OnList == intptr_t(Lock), "invariant") ;
    ParkEvent * nxt = List->ListNext ;

    // The following CAS() releases the lock and pops the head element.
    if (Atomic::cmpxchg_ptr (intptr_t(nxt), Lock, w) != w) {
      continue ;
    }
    List->OnList = 0 ;
    OrderAccess::fence() ;
    List->unpark () ;
    return ;
  }
}


void Threads::verify() {
  ALL_JAVA_THREADS(p) {
    p->verify();
  }
  VMThread* thread = VMThread::vm_thread();
  if (thread != NULL) thread->verify();
}<|MERGE_RESOLUTION|>--- conflicted
+++ resolved
@@ -962,25 +962,6 @@
                                          vmSymbols::void_method_signature(), CHECK);
 }
 
-<<<<<<< HEAD
-#ifdef KERNEL
-static void set_jkernel_boot_classloader_hook(TRAPS) {
-  klassOop k = SystemDictionary::sun_jkernel_DownloadManager_klass();
-  instanceKlassHandle klass (THREAD, k);
-
-  if (k == NULL) {
-    // sun.jkernel.DownloadManager may not present in the JDK; just return
-    return;
-  }
-
-  JavaValue result(T_VOID);
-  JavaCalls::call_static(&result, klass, vmSymbols::setBootClassLoaderHook_name(),
-                                         vmSymbols::void_method_signature(), CHECK);
-}
-#endif // KERNEL
-
-=======
->>>>>>> dbe007c7
 // General purpose hook into Java code, run once when the VM is initialized.
 // The Java library method itself may be changed independently from the VM.
 static void call_postVMInitHook(TRAPS) {
