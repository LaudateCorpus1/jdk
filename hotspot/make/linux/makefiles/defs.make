#
# Copyright (c) 2006, 2012, Oracle and/or its affiliates. All rights reserved.
# DO NOT ALTER OR REMOVE COPYRIGHT NOTICES OR THIS FILE HEADER.
#
# This code is free software; you can redistribute it and/or modify it
# under the terms of the GNU General Public License version 2 only, as
# published by the Free Software Foundation.
#
# This code is distributed in the hope that it will be useful, but WITHOUT
# ANY WARRANTY; without even the implied warranty of MERCHANTABILITY or
# FITNESS FOR A PARTICULAR PURPOSE.  See the GNU General Public License
# version 2 for more details (a copy is included in the LICENSE file that
# accompanied this code).
#
# You should have received a copy of the GNU General Public License version
# 2 along with this work; if not, write to the Free Software Foundation,
# Inc., 51 Franklin St, Fifth Floor, Boston, MA 02110-1301 USA.
#
# Please contact Oracle, 500 Oracle Parkway, Redwood Shores, CA 94065 USA
# or visit www.oracle.com if you need additional information or have any
# questions.
#  
#

# The common definitions for hotspot linux builds.
# Include the top level defs.make under make directory instead of this one.
# This file is included into make/defs.make.

SLASH_JAVA ?= /java

# Need PLATFORM (os-arch combo names) for jdk and hotspot, plus libarch name
ARCH:=$(shell uname -m)
PATH_SEP = :
ifeq ($(LP64), 1)
  ARCH_DATA_MODEL ?= 64
else
  ARCH_DATA_MODEL ?= 32
endif

# zero
ifeq ($(findstring true, $(JVM_VARIANT_ZERO) $(JVM_VARIANT_ZEROSHARK)), true)
  ifeq ($(ARCH_DATA_MODEL), 64)
    MAKE_ARGS      += LP64=1
  endif
  PLATFORM         = linux-zero
  VM_PLATFORM      = linux_$(subst i386,i486,$(ZERO_LIBARCH))
  HS_ARCH          = zero
  ARCH             = zero
endif

# ia64
ifeq ($(ARCH), ia64)
  ARCH_DATA_MODEL = 64
  MAKE_ARGS      += LP64=1
  PLATFORM        = linux-ia64
  VM_PLATFORM     = linux_ia64
  HS_ARCH         = ia64
endif

# sparc
ifeq ($(ARCH), sparc64)
  ifeq ($(ARCH_DATA_MODEL), 64)
    ARCH_DATA_MODEL  = 64
    MAKE_ARGS        += LP64=1
    PLATFORM         = linux-sparcv9
    VM_PLATFORM      = linux_sparcv9
  else
    ARCH_DATA_MODEL  = 32
    PLATFORM         = linux-sparc
    VM_PLATFORM      = linux_sparc
  endif
  HS_ARCH            = sparc
endif

# x86_64
ifeq ($(ARCH), x86_64) 
  ifeq ($(ARCH_DATA_MODEL), 64)
    ARCH_DATA_MODEL = 64
    MAKE_ARGS       += LP64=1
    PLATFORM        = linux-amd64
    VM_PLATFORM     = linux_amd64
    HS_ARCH         = x86
  else
    ARCH_DATA_MODEL = 32
    PLATFORM        = linux-i586
    VM_PLATFORM     = linux_i486
    HS_ARCH         = x86
    # We have to reset ARCH to i686 since SRCARCH relies on it
    ARCH            = i686   
  endif
endif

# i686
ifeq ($(ARCH), i686)
  ARCH_DATA_MODEL  = 32
  PLATFORM         = linux-i586
  VM_PLATFORM      = linux_i486
  HS_ARCH          = x86
endif

# ARM
ifeq ($(ARCH), arm)
  ARCH_DATA_MODEL  = 32
  PLATFORM         = linux-arm
  VM_PLATFORM      = linux_arm
  HS_ARCH          = arm
endif

# PPC
ifeq ($(ARCH), ppc)
  ARCH_DATA_MODEL  = 32
  PLATFORM         = linux-ppc
  VM_PLATFORM      = linux_ppc
  HS_ARCH          = ppc
endif

# On 32 bit linux we build server and client, on 64 bit just server.
ifeq ($(JVM_VARIANTS),)
  ifeq ($(ARCH_DATA_MODEL), 32)
    JVM_VARIANTS:=client,server
    JVM_VARIANT_CLIENT:=true
    JVM_VARIANT_SERVER:=true
  else
    JVM_VARIANTS:=server
    JVM_VARIANT_SERVER:=true
  endif
endif

# determine if HotSpot is being built in JDK6 or earlier version
JDK6_OR_EARLIER=0
ifeq "$(shell expr \( '$(JDK_MAJOR_VERSION)' != '' \& '$(JDK_MINOR_VERSION)' != '' \& '$(JDK_MICRO_VERSION)' != '' \))" "1"
  # if the longer variable names (newer build style) are set, then check those
  ifeq "$(shell expr \( $(JDK_MAJOR_VERSION) = 1 \& $(JDK_MINOR_VERSION) \< 7 \))" "1"
    JDK6_OR_EARLIER=1
  endif
else
  # the longer variables aren't set so check the shorter variable names
  ifeq "$(shell expr \( '$(JDK_MAJOR_VER)' = 1 \& '$(JDK_MINOR_VER)' \< 7 \))" "1"
    JDK6_OR_EARLIER=1
  endif
endif

ifeq ($(JDK6_OR_EARLIER),0)
  # Full Debug Symbols is supported on JDK7 or newer.
  # The Full Debug Symbols (FDS) default for BUILD_FLAVOR == product
  # builds is enabled with debug info files ZIP'ed to save space. For
  # BUILD_FLAVOR != product builds, FDS is always enabled, after all a
  # debug build without debug info isn't very useful.
  # The ZIP_DEBUGINFO_FILES option only has meaning when FDS is enabled.
  #
  # If you invoke a build with FULL_DEBUG_SYMBOLS=0, then FDS will be
  # disabled for a BUILD_FLAVOR == product build.
  #
  # Note: Use of a different variable name for the FDS override option
  # versus the FDS enabled check is intentional (FULL_DEBUG_SYMBOLS
  # versus ENABLE_FULL_DEBUG_SYMBOLS). For auto build systems that pass
  # in options via environment variables, use of distinct variables
  # prevents strange behaviours. For example, in a BUILD_FLAVOR !=
  # product build, the FULL_DEBUG_SYMBOLS environment variable will be
  # 0, but the ENABLE_FULL_DEBUG_SYMBOLS make variable will be 1. If
  # the same variable name is used, then different values can be picked
  # up by different parts of the build. Just to be clear, we only need
  # two variable names because the incoming option value can be
  # overridden in some situations, e.g., a BUILD_FLAVOR != product
  # build.

  ifeq ($(BUILD_FLAVOR), product)
    FULL_DEBUG_SYMBOLS ?= 1
    ENABLE_FULL_DEBUG_SYMBOLS = $(FULL_DEBUG_SYMBOLS)
  else
    # debug variants always get Full Debug Symbols (if available)
    ENABLE_FULL_DEBUG_SYMBOLS = 1
  endif
  _JUNK_ := $(shell \
    echo >&2 "INFO: ENABLE_FULL_DEBUG_SYMBOLS=$(ENABLE_FULL_DEBUG_SYMBOLS)")
  # since objcopy is optional, we set ZIP_DEBUGINFO_FILES later

  ifeq ($(ENABLE_FULL_DEBUG_SYMBOLS),1)
    # Default OBJCOPY comes from GNU Binutils on Linux:
    DEF_OBJCOPY=/usr/bin/objcopy
    ifdef CROSS_COMPILE_ARCH
      # don't try to generate .debuginfo files when cross compiling
      _JUNK_ := $(shell \
        echo >&2 "INFO: cross compiling for ARCH $(CROSS_COMPILE_ARCH)," \
          "skipping .debuginfo generation.")
      OBJCOPY=
    else
      OBJCOPY=$(shell test -x $(DEF_OBJCOPY) && echo $(DEF_OBJCOPY))
      ifneq ($(ALT_OBJCOPY),)
        _JUNK_ := $(shell echo >&2 "INFO: ALT_OBJCOPY=$(ALT_OBJCOPY)")
        OBJCOPY=$(shell test -x $(ALT_OBJCOPY) && echo $(ALT_OBJCOPY))
      endif
    endif
  else
    OBJCOPY=
  endif

  ifeq ($(OBJCOPY),)
    _JUNK_ := $(shell \
      echo >&2 "INFO: no objcopy cmd found so cannot create .debuginfo files.")
    ENABLE_FULL_DEBUG_SYMBOLS=0
    _JUNK_ := $(shell \
      echo >&2 "INFO: ENABLE_FULL_DEBUG_SYMBOLS=$(ENABLE_FULL_DEBUG_SYMBOLS)")
  else
    _JUNK_ := $(shell \
      echo >&2 "INFO: $(OBJCOPY) cmd found so will create .debuginfo files.")

    # Library stripping policies for .debuginfo configs:
    #   all_strip - strips everything from the library
    #   min_strip - strips most stuff from the library; leaves minimum symbols
    #   no_strip  - does not strip the library at all
    #
    # Oracle security policy requires "all_strip". A waiver was granted on
    # 2011.09.01 that permits using "min_strip" in the Java JDK and Java JRE.
    #
    # Currently, STRIP_POLICY is only used when Full Debug Symbols is enabled.
    #
    STRIP_POLICY ?= min_strip

    _JUNK_ := $(shell \
      echo >&2 "INFO: STRIP_POLICY=$(STRIP_POLICY)")

    ZIP_DEBUGINFO_FILES ?= 1

    _JUNK_ := $(shell \
      echo >&2 "INFO: ZIP_DEBUGINFO_FILES=$(ZIP_DEBUGINFO_FILES)")
  endif
endif

JDK_INCLUDE_SUBDIR=linux

# Library suffix
LIBRARY_SUFFIX=so

# FIXUP: The subdirectory for a debug build is NOT the same on all platforms
VM_DEBUG=jvmg

EXPORT_LIST += $(EXPORT_DOCS_DIR)/platform/jvmti/jvmti.html

# client and server subdirectories have symbolic links to ../libjsig.so
EXPORT_LIST += $(EXPORT_JRE_LIB_ARCH_DIR)/libjsig.$(LIBRARY_SUFFIX)
ifeq ($(ENABLE_FULL_DEBUG_SYMBOLS),1)
  ifeq ($(ZIP_DEBUGINFO_FILES),1)
    EXPORT_LIST += $(EXPORT_JRE_LIB_ARCH_DIR)/libjsig.diz
  else
    EXPORT_LIST += $(EXPORT_JRE_LIB_ARCH_DIR)/libjsig.debuginfo
  endif
endif
EXPORT_SERVER_DIR = $(EXPORT_JRE_LIB_ARCH_DIR)/server
EXPORT_CLIENT_DIR = $(EXPORT_JRE_LIB_ARCH_DIR)/client

<<<<<<< HEAD
EXPORT_LIST += $(EXPORT_JRE_LIB_DIR)/wb.jar

ifeq ($(findstring true, $(JVM_VARIANT_SERVER) $(JVM_VARIANT_ZERO) $(JVM_VARIANT_ZEROSHARK)), true)
  EXPORT_LIST += $(EXPORT_SERVER_DIR)/Xusage.txt
  EXPORT_LIST += $(EXPORT_SERVER_DIR)/libjvm.$(LIBRARY_SUFFIX)
  ifneq ($(OBJCOPY),)
    EXPORT_LIST += $(EXPORT_SERVER_DIR)/libjvm.debuginfo
  endif
endif

ifeq ($(JVM_VARIANT_CLIENT),true)
  EXPORT_LIST += $(EXPORT_CLIENT_DIR)/Xusage.txt
  EXPORT_LIST += $(EXPORT_CLIENT_DIR)/libjvm.$(LIBRARY_SUFFIX)
  ifneq ($(OBJCOPY),)
    EXPORT_LIST += $(EXPORT_CLIENT_DIR)/libjvm.debuginfo
  endif 
=======
ifndef BUILD_CLIENT_ONLY
EXPORT_LIST += $(EXPORT_SERVER_DIR)/Xusage.txt
EXPORT_LIST += $(EXPORT_SERVER_DIR)/libjvm.$(LIBRARY_SUFFIX)
  ifeq ($(ENABLE_FULL_DEBUG_SYMBOLS),1)
    ifeq ($(ZIP_DEBUGINFO_FILES),1)
      EXPORT_LIST += $(EXPORT_SERVER_DIR)/libjvm.diz
    else
      EXPORT_LIST += $(EXPORT_SERVER_DIR)/libjvm.debuginfo
    endif
  endif
endif

ifneq ($(ZERO_BUILD), true)
  ifeq ($(ARCH_DATA_MODEL), 32)
    EXPORT_LIST += $(EXPORT_CLIENT_DIR)/Xusage.txt
    EXPORT_LIST += $(EXPORT_CLIENT_DIR)/libjvm.$(LIBRARY_SUFFIX)
    ifeq ($(ENABLE_FULL_DEBUG_SYMBOLS),1)
      ifeq ($(ZIP_DEBUGINFO_FILES),1)
        EXPORT_LIST += $(EXPORT_CLIENT_DIR)/libjvm.diz
      else
        EXPORT_LIST += $(EXPORT_CLIENT_DIR)/libjvm.debuginfo
      endif
    endif
  endif
>>>>>>> 6f5472df
endif

# Serviceability Binaries
# No SA Support for PPC, IA64, ARM or zero
ADD_SA_BINARIES/x86   = $(EXPORT_JRE_LIB_ARCH_DIR)/libsaproc.$(LIBRARY_SUFFIX) \
                        $(EXPORT_LIB_DIR)/sa-jdi.jar 
ADD_SA_BINARIES/sparc = $(EXPORT_JRE_LIB_ARCH_DIR)/libsaproc.$(LIBRARY_SUFFIX) \
                        $(EXPORT_LIB_DIR)/sa-jdi.jar 
ifeq ($(ENABLE_FULL_DEBUG_SYMBOLS),1)
  ifeq ($(ZIP_DEBUGINFO_FILES),1)
    ADD_SA_BINARIES/x86   += $(EXPORT_JRE_LIB_ARCH_DIR)/libsaproc.diz
    ADD_SA_BINARIES/sparc += $(EXPORT_JRE_LIB_ARCH_DIR)/libsaproc.diz
  else
    ADD_SA_BINARIES/x86   += $(EXPORT_JRE_LIB_ARCH_DIR)/libsaproc.debuginfo
    ADD_SA_BINARIES/sparc += $(EXPORT_JRE_LIB_ARCH_DIR)/libsaproc.debuginfo
  endif
endif
ADD_SA_BINARIES/ppc   = 
ADD_SA_BINARIES/ia64  = 
ADD_SA_BINARIES/arm   = 
ADD_SA_BINARIES/zero  = 

EXPORT_LIST += $(ADD_SA_BINARIES/$(HS_ARCH))

<|MERGE_RESOLUTION|>--- conflicted
+++ resolved
@@ -249,27 +249,11 @@
 EXPORT_SERVER_DIR = $(EXPORT_JRE_LIB_ARCH_DIR)/server
 EXPORT_CLIENT_DIR = $(EXPORT_JRE_LIB_ARCH_DIR)/client
 
-<<<<<<< HEAD
 EXPORT_LIST += $(EXPORT_JRE_LIB_DIR)/wb.jar
 
 ifeq ($(findstring true, $(JVM_VARIANT_SERVER) $(JVM_VARIANT_ZERO) $(JVM_VARIANT_ZEROSHARK)), true)
   EXPORT_LIST += $(EXPORT_SERVER_DIR)/Xusage.txt
   EXPORT_LIST += $(EXPORT_SERVER_DIR)/libjvm.$(LIBRARY_SUFFIX)
-  ifneq ($(OBJCOPY),)
-    EXPORT_LIST += $(EXPORT_SERVER_DIR)/libjvm.debuginfo
-  endif
-endif
-
-ifeq ($(JVM_VARIANT_CLIENT),true)
-  EXPORT_LIST += $(EXPORT_CLIENT_DIR)/Xusage.txt
-  EXPORT_LIST += $(EXPORT_CLIENT_DIR)/libjvm.$(LIBRARY_SUFFIX)
-  ifneq ($(OBJCOPY),)
-    EXPORT_LIST += $(EXPORT_CLIENT_DIR)/libjvm.debuginfo
-  endif 
-=======
-ifndef BUILD_CLIENT_ONLY
-EXPORT_LIST += $(EXPORT_SERVER_DIR)/Xusage.txt
-EXPORT_LIST += $(EXPORT_SERVER_DIR)/libjvm.$(LIBRARY_SUFFIX)
   ifeq ($(ENABLE_FULL_DEBUG_SYMBOLS),1)
     ifeq ($(ZIP_DEBUGINFO_FILES),1)
       EXPORT_LIST += $(EXPORT_SERVER_DIR)/libjvm.diz
@@ -279,19 +263,16 @@
   endif
 endif
 
-ifneq ($(ZERO_BUILD), true)
-  ifeq ($(ARCH_DATA_MODEL), 32)
-    EXPORT_LIST += $(EXPORT_CLIENT_DIR)/Xusage.txt
-    EXPORT_LIST += $(EXPORT_CLIENT_DIR)/libjvm.$(LIBRARY_SUFFIX)
-    ifeq ($(ENABLE_FULL_DEBUG_SYMBOLS),1)
-      ifeq ($(ZIP_DEBUGINFO_FILES),1)
-        EXPORT_LIST += $(EXPORT_CLIENT_DIR)/libjvm.diz
-      else
-        EXPORT_LIST += $(EXPORT_CLIENT_DIR)/libjvm.debuginfo
-      endif
+ifeq ($(JVM_VARIANT_CLIENT),true)
+  EXPORT_LIST += $(EXPORT_CLIENT_DIR)/Xusage.txt
+  EXPORT_LIST += $(EXPORT_CLIENT_DIR)/libjvm.$(LIBRARY_SUFFIX)
+  ifeq ($(ENABLE_FULL_DEBUG_SYMBOLS),1)
+    ifeq ($(ZIP_DEBUGINFO_FILES),1)
+      EXPORT_LIST += $(EXPORT_CLIENT_DIR)/libjvm.diz
+    else
+      EXPORT_LIST += $(EXPORT_CLIENT_DIR)/libjvm.debuginfo
     endif
-  endif
->>>>>>> 6f5472df
+  endif 
 endif
 
 # Serviceability Binaries
